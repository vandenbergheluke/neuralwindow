--- conflicted
+++ resolved
@@ -616,11 +616,8 @@
     ERROR_MATRIX_MULTIPLICATION,
     ERROR_COMPARE_EQUAL,
     ERROR_COMPARE_GREATER,
-<<<<<<< HEAD
     ERROR_MAX,
     ERROR_PADDING,
-=======
->>>>>>> 73be8976
     ERROR_RECTIFIED_LINEAR,
     ERROR_AXIS,
     ERROR_SORT,
