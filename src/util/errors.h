/**@file errors.h
 * @brief Provides error types and utilities that interact with them.
 *
 */

#ifndef ERRORS_H
#define ERRORS_H

#include <stdio.h>
#include <datatype.h>

#define MIN(a, b) (((a) < (b)) ? (a) : (b))
#define MAX(a, b) (((a) > (b)) ? (a) : (b))
#define ABS(x) ((x)<0 ? -(x) : (x))

#ifdef DEBUG
#define MAX_DATA 10
#define PRINT_DEBUG_NEWLINE do {\
    fprintf(stderr, "\n");\
} while(0)

#define PRINT_DEBUG_LOCATION do {\
    fprintf(stderr, "(");\
    fprintf(stderr, "function: %s", __FUNCTION__);\
    fprintf(stderr, ", line: %d", __LINE__);\
    fprintf(stderr, ", file: %s", __FILE__);\
    fprintf(stderr, ")");\
} while(0)

#define PRINTLN_DEBUG_LOCATION(msg) do {\
    fprintf(stderr, "%s ", msg);\
    PRINT_DEBUG_LOCATION;\
    PRINT_DEBUG_NEWLINE;\
} while(0)

#define PRINT_DEBUG_BOOLEAN(boolean) do {\
    fprintf(stderr, "%s", (boolean) ? "true" : "false");\
} while(0)

#define PRINTLN_DEBUG_BOOLEAN(msg, boolean) do {\
    fprintf(stderr, "%s ", msg);\
    PRINT_DEBUG_BOOLEAN(boolean);\
    PRINT_DEBUG_NEWLINE;\
} while(0)

#define PRINTF_DEBUG(format, ...) do {\
    fprintf(stderr, format, __VA_ARGS__);\
} while(0)

#define PRINT_DEBUG(string) do {\
    fprintf(stderr, string);\
} while(0)

#define PRINT_DEBUG_INT64_ARRAY(array, length) do {\
    if (!(array))\
    {\
        fprintf(stderr, "NULL");\
    }\
    else\
    {\
        fprintf(stderr, "(");\
        for (int64_t i = 0; i < (length); ++i)\
        {\
            if (!i)\
            {\
                fprintf(stderr, "%ld", (array)[i]);\
            }\
            else\
            {\
                fprintf(stderr, ", %ld", (array)[i]);\
            }\
        }\
        fprintf(stderr, ")");\
    }\
} while(0)

#define PRINTLN_DEBUG_INT64_ARRAY(msg, array, length) do {\
    fprintf(stderr, "%s ", msg);\
    PRINT_DEBUG_INT64_ARRAY((array), length);\
    PRINT_DEBUG_NEWLINE;\
} while(0)

#define PRINT_DEBUG_VIEW(view) do {\
    if (!(view))\
    {\
        fprintf(stderr, "NULL");\
    }\
    else\
    {\
        fprintf(stderr, "(offset: %ld", (view)->offset);\
        fprintf(stderr, ", rank: %ld", (view)->rank);\
        fprintf(stderr, ", shape: ");\
        PRINT_DEBUG_INT64_ARRAY((view)->shape, (view)->rank);\
        fprintf(stderr, ", strides: ");\
        PRINT_DEBUG_INT64_ARRAY((view)->strides, (view)->rank);\
        fprintf(stderr, ")");\
    }\
} while(0)
 
#define PRINTLN_DEBUG_VIEW(msg, view) do {\
    fprintf(stderr, "%s ", msg);\
    PRINT_DEBUG_VIEW((view));\
    PRINT_DEBUG_NEWLINE;\
} while(0)

#define PRINT_DEBUG_STORAGE(storage) do {\
    if (!(storage))\
    {\
        fprintf(stderr, "NULL");\
    }\
    else\
    {\
        fprintf(stderr, "(runtime: %s", runtime_string((storage)->runtime));\
        fprintf(stderr, ", datatype: %s", datatype_string((storage)->datatype));\
        fprintf(stderr, ", n: %ld", (storage)->n);\
        fprintf(stderr, ", reference_count: %ld", (storage)->reference_count);\
        fprintf(stderr, ", data: ");\
        if (!(storage)->data)\
        {\
            fprintf(stderr, "NULL");\
        }\
        else\
        {\
            fprintf(stderr, "(");\
            int64_t n = MIN((storage)->n, MAX_DATA);\
            for (int64_t j = 0; j < n; ++j)\
            {\
                switch((storage)->datatype)\
                {\
                case FLOAT32:\
                    if (!j)\
                    {\
                        fprintf(stderr, "%f", ((float *) (storage)->data)[j]);\
                    }\
                    else\
                    {\
                        fprintf(stderr, ", %f", ((float *) (storage)->data)[j]);\
                    }\
                    break;\
                case FLOAT64:\
                    if (!j)\
                    {\
                        fprintf(stderr, "%lf", ((double *) (storage)->data)[j]);\
                    }\
                    else\
                    {\
                        fprintf(stderr, ", %lf", ((double *) (storage)->data)[j]);\
                    }\
                    break;\
                default:\
                    break;\
                }\
            }\
            if (n != (storage)->n)\
            {\
                fprintf(stderr, ", ...");\
            }\
            fprintf(stderr, ")");\
        }\
        fprintf(stderr, ")");\
    }\
} while(0)
 
#define PRINTLN_DEBUG_STORAGE(msg, storage) do {\
    fprintf(stderr, "%s ", msg);\
    PRINT_DEBUG_STORAGE((storage));\
    PRINT_DEBUG_NEWLINE;\
} while(0)

#define PRINT_DEBUG_BUFFER(buffer) do {\
    if (!(buffer))\
    {\
        fprintf(stderr, "NULL");\
    }\
    else\
    {\
        fprintf(stderr, "(view: ");\
        PRINT_DEBUG_VIEW((buffer)->view);\
        fprintf(stderr, ", storage: ");\
        PRINT_DEBUG_STORAGE((buffer)->storage);\
        fprintf(stderr, ")");\
    }\
} while(0)

#define PRINTLN_DEBUG_BUFFER(msg, buffer) do {\
    fprintf(stderr, "%s ", msg);\
    PRINT_DEBUG_BUFFER((buffer));\
    PRINT_DEBUG_NEWLINE;\
} while(0)

#define PRINT_DEBUG_FUNCTION(function) do {\
    if (!(function))\
    {\
        fprintf(stderr, "NULL");\
    }\
    else\
    {\
        fprintf(stderr, "(operation_type: %s", operation_type_string((function)->operation_type));\
        fprintf(stderr, ", operation: ");\
        switch((function)->operation_type)\
        {\
        case UNARY_OPERATION:\
            fprintf(stderr, "%s", unary_operation_type_string((function)->operation->unary_operation->operation_type));\
            if (!(function)->operation->unary_operation->x)\
            {\
                fprintf(stderr, ", x: NULL");\
            }\
            else\
            {\
                fprintf(stderr, ", x: (id: %lu)", (function)->operation->unary_operation->x->id);\
            }\
            break;\
        case BINARY_OPERATION:\
            fprintf(stderr, "%s", binary_operation_type_string((function)->operation->binary_operation->operation_type));\
            if (!(function)->operation->binary_operation->x)\
            {\
                fprintf(stderr, ", x: NULL");\
            }\
            else\
            {\
                fprintf(stderr, ", x: (id: %lu)", (function)->operation->binary_operation->x->id);\
            }\
            if (!(function)->operation->binary_operation->y)\
            {\
                fprintf(stderr, ", y: NULL");\
            }\
            else\
            {\
                fprintf(stderr, ", y: (id: %lu)", (function)->operation->binary_operation->y->id);\
            }\
            break;\
        case REDUCTION_OPERATION:\
            fprintf(stderr, "%s", reduction_operation_type_string((function)->operation->reduction_operation->operation_type));\
            if (!(function)->operation->reduction_operation->x)\
            {\
                fprintf(stderr, ", x: NULL");\
            }\
            else\
            {\
                fprintf(stderr, ", x: (id: %lu)", (function)->operation->reduction_operation->x->id);\
            }\
            fprintf(stderr, ", axis: ");\
            PRINT_DEBUG_INT64_ARRAY((function)->operation->reduction_operation->axis,\
                                     (function)->operation->reduction_operation->length);\
            fprintf(stderr, ", keep_dimension: ");\
            PRINT_DEBUG_BOOLEAN((function)->operation->reduction_operation->keep_dimension);\
            break;\
        case STRUCTURE_OPERATION:\
            fprintf(stderr, "%s", structure_operation_type_string((function)->operation->structure_operation->operation_type));\
            if (!(function)->operation->structure_operation->x)\
            {\
                fprintf(stderr, ", x: NULL");\
            }\
            else\
            {\
                fprintf(stderr, ", x: (id: %lu)", (function)->operation->structure_operation->x->id);\
            }\
            fprintf(stderr, ", arguments: ");\
            PRINT_DEBUG_INT64_ARRAY((function)->operation->structure_operation->arguments,\
                                     (function)->operation->structure_operation->length);\
            break;\
        case CREATION_OPERATION:\
            fprintf(stderr, "%s", creation_operation_type_string((function)->operation->creation_operation->operation_type));\
            fprintf(stderr, ", shape: ");\
            PRINT_DEBUG_INT64_ARRAY((function)->operation->creation_operation->shape,\
                                     (function)->operation->creation_operation->rank);\
            break;\
        default:\
            break;\
        }\
        fprintf(stderr, ")");\
    }\
} while(0)

#define PRINTLN_DEBUG_FUNCTION(msg, function) do {\
    fprintf(stderr, "%s ", msg);\
    PRINT_DEBUG_FUNCTION((function));\
    PRINT_DEBUG_NEWLINE;\
} while(0)

#define PRINT_DEBUG_TENSOR(tensor) do {\
    if (!(tensor))\
    {\
        fprintf(stderr, "NULL");\
    }\
    else\
    {\
        fprintf(stderr, "(id: %lu", (tensor)->id);\
        fprintf(stderr, ", buffer: ");\
        PRINT_DEBUG_BUFFER((tensor)->buffer);\
        fprintf(stderr, ", context: ");\
        PRINT_DEBUG_FUNCTION((tensor)->context);\
        if (!(tensor)->gradient)\
        {\
            fprintf(stderr, ", gradient: NULL");\
        }\
        else\
        {\
            fprintf(stderr, ", gradient: (id: %lu)", (tensor)->gradient->id);\
        }\
        fprintf(stderr, ", requires_gradient: ");\
        PRINT_DEBUG_BOOLEAN((tensor)->requires_gradient);\
        fprintf(stderr, ")");\
    }\
} while(0)

#define PRINTLN_DEBUG_TENSOR(msg, tensor) do {\
    fprintf(stderr, "%s ", msg);\
    PRINT_DEBUG_TENSOR((tensor));\
    PRINT_DEBUG_NEWLINE;\
} while(0)

#define PRINT_DEBUG_SOFTMAX(softmax) do {\
    if (!(softmax))\
    {\
        fprintf(stderr, "NULL");\
    }\
    else\
    {\
        fprintf(stderr, "(");\
        fprintf(stderr, "axis: %ld", (softmax)->axis);\
        fprintf(stderr, ")");\
    }\
} while(0)

#define PRINTLN_DEBUG_SOFTMAX(msg, softmax) do {\
    fprintf(stderr, "%s ", msg);\
    PRINT_DEBUG_SOFTMAX(softmax);\
    PRINT_DEBUG_NEWLINE;\
} while(0)

#define PRINT_DEBUG_ACTIVATION(activation) do {\
    if (!(activation))\
    {\
        fprintf(stderr, "NULL");\
    }\
    else\
    {\
        fprintf(stderr, "(");\
        fprintf(stderr, "activation_function_type: %s", activation_function_type_string((activation)->activation_function_type));\
        fprintf(stderr, ", activation_function: ");\
        if (!(activation)->activation_function)\
        {\
            fprintf(stderr, "NULL");\
        }\
        else\
        {\
            fprintf(stderr, "(");\
            switch ((activation)->activation_function_type)\
            {\
            case ACTIVATION_SOFTMAX:\
            case ACTIVATION_LOGSOFTMAX:\
                fprintf(stderr, "softmax: ");\
                PRINT_DEBUG_SOFTMAX((activation)->activation_function->softmax);\
                break;\
            default:\
                break;\
            }\
            fprintf(stderr, ")");\
        }\
        fprintf(stderr, ")");\
    }\
} while(0)

#define PRINTLN_DEBUG_ACTIVATION(msg, activation) do {\
    fprintf(stderr, "%s ", msg);\
    PRINT_DEBUG_ACTIVATION(activation);\
    PRINT_DEBUG_NEWLINE;\
} while(0)

#define PRINT_DEBUG_LINEAR(linear) do {\
    if (!(linear))\
    {\
        fprintf(stderr, "NULL");\
    }\
    else\
    {\
        fprintf(stderr, "(");\
        fprintf(stderr, "weights: ");\
        PRINT_DEBUG_TENSOR((linear)->weights);\
        fprintf(stderr, ", bias: ");\
        PRINT_DEBUG_TENSOR((linear)->bias);\
        fprintf(stderr, ", activation: ");\
        PRINT_DEBUG_ACTIVATION((linear)->activation);\
        fprintf(stderr, ")");\
    }\
} while(0)

#define PRINTLN_DEBUG_LINEAR(msg, linear) do {\
    fprintf(stderr, "%s ", msg);\
    PRINT_DEBUG_LINEAR(linear);\
    PRINT_DEBUG_NEWLINE;\
} while(0)

#define PRINT_DEBUG_DROPOUT(dropout) do {\
    if (!(dropout))\
    {\
        fprintf(stderr, "NULL");\
    }\
    else\
    {\
        fprintf(stderr, "(");\
        fprintf(stderr, "probability: %f", (dropout)->probability);\
        fprintf(stderr, ")");\
    }\
} while(0)

#define PRINTLN_DEBUG_DROPOUT(msg, dropout) do {\
    fprintf(stderr, "%s ", msg);\
    PRINT_DEBUG_DROPOUT(dropout);\
    PRINT_DEBUG_NEWLINE;\
} while(0)

#define PRINT_DEBUG_LAYER(layer) do {\
    if (!(layer))\
    {\
        fprintf(stderr, "NULL");\
    }\
    else\
    {\
        fprintf(stderr, "(");\
        fprintf(stderr, "transform_type: %s", transform_type_string((layer)->transform_type));\
        fprintf(stderr, ", transform: ");\
        if (!(layer)->transform)\
        {\
            fprintf(stderr, "NULL");\
        }\
        else\
        {\
            switch ((layer)->transform_type)\
            {\
            case LINEAR:\
                PRINT_DEBUG_LINEAR((layer)->transform->linear);\
                break;\
            case DROPOUT:\
                PRINT_DEBUG_DROPOUT((layer)->transform->dropout);\
                break;\
            case BLOCK:\
                fprintf(stderr, "(");\
                if (!(layer)->transform->block)\
                {\
                    fprintf(stderr, "NULL");\
                }\
                else\
                {\
                    fprintf(stderr, "depth: %ld", (layer)->transform->block->depth);\
                }\
                fprintf(stderr, ")");\
                break;\
            default:\
                break;\
            }\
        }\
        fprintf(stderr, ")");\
    }\
} while(0)

#define PRINTLN_DEBUG_LAYER(msg, layer) do {\
    fprintf(stderr, "%s ", msg);\
    PRINT_DEBUG_LAYER(layer);\
    PRINT_DEBUG_NEWLINE;\
} while(0)

#define PRINT_DEBUG_BLOCK(block) do {\
    if (!(block))\
    {\
        fprintf(stderr, "NULL");\
    }\
    else\
    {\
        fprintf(stderr, "(");\
        fprintf(stderr, "depth: %ld", (block)->depth);\
        fprintf(stderr, ", layers: ");\
        if (!(block)->layers)\
        {\
            fprintf(stderr, "NULL");\
        }\
        else\
        {\
            fprintf(stderr, "(");\
            for (int64_t k = 0; k < (block)->depth; ++k)\
            {\
                if (k)\
                {\
                    fprintf(stderr, ", ");\
                }\
                PRINT_DEBUG_LAYER(((block)->layers)[k]);\
            }\
            fprintf(stderr, ")");\
        }\
        fprintf(stderr, ")");\
    }\
} while(0)

#define PRINTLN_DEBUG_BLOCK(msg, block) do {\
    fprintf(stderr, "%s ", msg);\
    PRINT_DEBUG_BLOCK(block);\
    PRINT_DEBUG_NEWLINE;\
} while(0)

#define PRINT_DEBUG_MODEL(model) do {\
    if (!(model))\
    {\
        fprintf(stderr, "NULL");\
    }\
    else\
    {\
        fprintf(stderr, "(");\
        fprintf(stderr, "block: ");\
        PRINT_DEBUG_BLOCK((model)->block);\
        fprintf(stderr, ")");\
    }\
} while(0)

#define PRINTLN_DEBUG_MODEL(msg, model) do {\
    fprintf(stderr, "%s ", msg);\
    PRINT_DEBUG_MODEL(model);\
    PRINT_DEBUG_NEWLINE;\
} while(0)

#define PRINT_DEBUG_OPTIMIZER(optimizer) do {\
    if (!(optimizer))\
    {\
        fprintf(stderr, "NULL");\
    }\
    else\
    {\
        fprintf(stderr, "(");\
        fprintf(stderr, "algorithm_type: %s", algorithm_type_string((optimizer)->algorithm_type));\
        fprintf(stderr, ")");\
    }\
} while(0)

#define PRINTLN_DEBUG_OPTIMIZER(msg, optimizer) do {\
    fprintf(stderr, "%s ", msg);\
    PRINT_DEBUG_OPTIMIZER(optimizer);\
    PRINT_DEBUG_NEWLINE;\
} while(0)

#else
#define PRINT_DEBUG(format, ...)
#define PRINTF_DEBUG(format, ...)
#define PRINT_DEBUG_INT64_ARRAY(array, length)
#define PRINTLN_DEBUG_INT64_ARRAY(msg, array, length)
#define PRINT_DEBUG_VIEW(view)
#define PRINTLN_DEBUG_VIEW(msg, view)
#define PRINT_DEBUG_STORAGE(storage)
#define PRINTLN_DEBUG_STORAGE(msg, storage)
#define PRINT_DEBUG_BUFFER(buffer)
#define PRINTLN_DEBUG_BUFFER(msg, buffer)
#define PRINT_DEBUG_FUNCTION(function)
#define PRINTLN_DEBUG_FUNCTION(msg, function)
#define PRINT_DEBUG_TENSOR(tensor)
#define PRINTLN_DEBUG_TENSOR(msg, tensor)
#define PRINT_DEBUG_LOCATION
#define PRINTLN_DEBUG_LOCATION(msg)
#define PRINT_DEBUG_NEWLINE
#define PRINT_DEBUG_BOOLEAN(boolean)
#define PRINTLN_DEBUG_BOOLEAN(msg, boolean)
#define PRINTLN_DEBUG_SOFTMAX(msg, softmax)
#define PRINT_DEBUG_ACTIVATION(activation)
#define PRINTLN_DEBUG_ACTIVATION(msg, activation)
#define PRINT_DEBUG_LINEAR(linear)
#define PRINTLN_DEBUG_LINEAR(msg, linear)
#define PRINT_DEBUG_DROPOUT(dropout)
#define PRINTLN_DEBUG_DROPOUT(msg, dropout)
#define PRINT_DEBUG_LAYER(layer)
#define PRINTLN_DEBUG_LAYER(msg, layer)
#define PRINT_DEBUG_BLOCK(block)
#define PRINTLN_DEBUG_BLOCK(msg, block)
#define PRINT_DEBUG_MODEL(model)
#define PRINTLN_DEBUG_MODEL(msg, model)
#define PRINT_DEBUG_OPTIMIZER(optimizer)
#define PRINTLN_DEBUG_OPTIMIZER(msg, optimizer)
#endif

typedef enum nw_error_type_t
{
    ERROR_MEMORY_ALLOCATION,
    ERROR_MEMORY_FREE,
    ERROR_RUNTIME,
    ERROR_OPERATION_TYPE,
    ERROR_LAYER_TYPE,
    ERROR_NULL,
    ERROR_DATATYPE,
    ERROR_SHAPE,
    ERROR_RANK,
    ERROR_CREATE,
    ERROR_DESTROY,
    ERROR_BROADCAST,
    ERROR_INITIALIZATION,
    ERROR_COPY,
    ERROR_ADDITION,
    ERROR_CONTIGUOUS,
    ERROR_FORWARD,
    ERROR_BACKWARD,
    ERROR_SET,
    ERROR_OVERFLOW,
    ERROR_EXPAND,
    ERROR_PERMUTE,
    ERROR_SUMMATION,
    ERROR_SQUARE_ROOT,
    ERROR_RESHAPE,
    ERROR_BINARY,
    ERROR_REDUCTION,
    ERROR_EXPONENTIAL,
    ERROR_LOGARITHM,
    ERROR_DIVISION,
    ERROR_SINE,
    ERROR_COSINE,
    ERROR_RECIPROCAL,
    ERROR_MULTIPLICATION,
    ERROR_NEGATION,
    ERROR_SUBTRACTION,
    ERROR_POWER,
    ERROR_MATRIX_MULTIPLICATION,
    ERROR_COMPARE_EQUAL,
    ERROR_COMPARE_GREATER,
    ERROR_MAX,
    ERROR_PADDING,
    ERROR_RECTIFIED_LINEAR,
    ERROR_AXIS,
    ERROR_SORT,
    ERROR_POP,
    ERROR_MAXIMUM,
    ERROR_UNIQUE,
    ERROR_N,
    ERROR_UNARY,
    ERROR_SIGMOID,
    ERROR_PUSH,
    ERROR_TRANSPOSE,
    ERROR_SOFTMAX,
    ERROR_MEAN,
    ERROR_FILE,
    ERROR_SETUP,
    ERROR_TEARDOWN,
    ERROR_LOAD,
    ERROR_CRITERION,
    ERROR_METRICS,
    ERROR_STEP,
    ERROR_RESET,
    ERROR_TRAIN,
    ERROR_VALID,
    ERROR_TEST,
    ERROR_ALGORITHM,
    ERROR_GAIN,
    ERROR_UPDATE,
    ERROR_REQUIRES_GRADIENT,
    ERROR_ACTIVATION_TYPE,
    ERROR_DROPOUT,
    ERROR_DATASET_TYPE,
    ERROR_GRAPH,
    ERROR_ARGUMENTS,
    ERROR_ITEM,
<<<<<<< HEAD
    ERROR_OPTIM,
=======
    ERROR_POOLING,
    ERROR_CONVOLUTION,
    ERROR_IMAGE_TO_COLUMN,
    ERROR_COLUMN_TO_IMAGE,
    ERROR_PADDING,
    ERROR_SLICE,
    ERROR_GET,
>>>>>>> 75b921e2
} nw_error_type_t;

typedef struct nw_error_t
{
    nw_error_type_t error_type;
    string_t file;
    uint64_t line_number;
    string_t function;
    string_t message;
    struct nw_error_t *next_error;
} nw_error_t;

nw_error_t *error_create(nw_error_type_t error_type, string_t file, uint64_t line_number, string_t function, string_t message, nw_error_t *next_error);
void error_destroy(nw_error_t *error);
void error_print(nw_error_t *error);
string_t error_type_string(nw_error_type_t error_type);

#define ERROR(error_type, error_string, error) (error_create(error_type, __FILE__, __LINE__, __FUNCTION__, error_string, error))

#define CHECK_NULL_ARGUMENT(pointer, string) do {\
            if (!pointer)\
            {\
                return ERROR(ERROR_NULL, string_create("received null argument for %s.", string), NULL);\
            }\
        } while(0)

#define CHECK_UNIQUE(array, length, string) do {\
    if (length)\
    {\
        for (int64_t i = 0; i < (length) - 1; ++i)\
        {\
            for (int64_t j = i + 1; j < length; ++j)\
            {\
                if ((array)[i] == (array)[j])\
                {\
                    return ERROR(ERROR_UNIQUE, string_create("received non-unique array %s.", string), NULL);\
                }\
            }\
        }\
    }\
} while(0)

#define CHECK_NEGATIVE_ARGUMENT(value, string) do {\
            if (value < 0)\
            {\
                return ERROR(ERROR_NULL, string_create("received negative argument for %s.", string), NULL);\
            }\
        } while(0)

#define UNUSED(x) (void)(x)

#endif<|MERGE_RESOLUTION|>--- conflicted
+++ resolved
@@ -617,7 +617,6 @@
     ERROR_COMPARE_EQUAL,
     ERROR_COMPARE_GREATER,
     ERROR_MAX,
-    ERROR_PADDING,
     ERROR_RECTIFIED_LINEAR,
     ERROR_AXIS,
     ERROR_SORT,
@@ -652,9 +651,7 @@
     ERROR_GRAPH,
     ERROR_ARGUMENTS,
     ERROR_ITEM,
-<<<<<<< HEAD
     ERROR_OPTIM,
-=======
     ERROR_POOLING,
     ERROR_CONVOLUTION,
     ERROR_IMAGE_TO_COLUMN,
@@ -662,7 +659,6 @@
     ERROR_PADDING,
     ERROR_SLICE,
     ERROR_GET,
->>>>>>> 75b921e2
 } nw_error_type_t;
 
 typedef struct nw_error_t
