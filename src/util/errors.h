--- conflicted
+++ resolved
@@ -403,11 +403,8 @@
     ERROR_UNARY,
     ERROR_SIGMOID,
     ERROR_PUSH,
-<<<<<<< HEAD
     ERROR_GRAPH,
-=======
     ERROR_DROPOUT,
->>>>>>> bfb53a4b
 } nw_error_type_t;
 
 typedef struct nw_error_t
