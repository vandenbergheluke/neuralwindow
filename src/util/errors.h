--- conflicted
+++ resolved
@@ -682,12 +682,9 @@
     ERROR_ACTIVATION_TYPE,
     ERROR_DROPOUT,
     ERROR_DATASET_TYPE,
-<<<<<<< HEAD
     ERROR_GRAPH,
-=======
     ERROR_ARGUMENTS,
     ERROR_ITEM,
->>>>>>> ade2d1ef
 } nw_error_type_t;
 
 typedef struct nw_error_t
