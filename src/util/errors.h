/**@file errors.h
 * @brief Provides error types and utilities that interact with them.
 *
 */

#ifndef ERRORS_H
#define ERRORS_H

#include <stdio.h>
#include <datatype.h>

#define MIN(a, b) (((a) < (b)) ? (a) : (b))
#define MAX(a, b) (((a) > (b)) ? (a) : (b))

#ifdef DEBUG
#define MAX_DATA 10
#define PRINT_DEBUG_NEWLINE do {\
    fprintf(stderr, "\n");\
} while(0)

#define PRINT_DEBUG_LOCATION do {\
    fprintf(stderr, "(");\
    fprintf(stderr, "function: %s", __FUNCTION__);\
    fprintf(stderr, ", line: %d", __LINE__);\
    fprintf(stderr, ", file: %s", __FILE__);\
    fprintf(stderr, ")");\
} while(0)

#define PRINTLN_DEBUG_LOCATION(msg) do {\
    fprintf(stderr, "%s ", msg);\
    PRINT_DEBUG_LOCATION;\
    PRINT_DEBUG_NEWLINE;\
} while(0)

#define PRINT_DEBUG_BOOLEAN(boolean) do {\
    fprintf(stderr, "%s", (boolean) ? "true" : "false");\
} while(0)

#define PRINTLN_DEBUG_BOOLEAN(msg, boolean) do {\
    fprintf(stderr, "%s ", msg);\
    PRINT_DEBUG_BOOLEAN(boolean);\
    PRINT_DEBUG_NEWLINE;\
} while(0)

#define PRINTF_DEBUG(format, ...) do {\
    fprintf(stderr, format, __VA_ARGS__);\
} while(0)

#define PRINT_DEBUG(string) do {\
    fprintf(stderr, string);\
} while(0)

#define PRINT_DEBUG_UINT64_ARRAY(array, length) do {\
    if (!(array))\
    {\
        fprintf(stderr, "NULL");\
    }\
    else\
    {\
        fprintf(stderr, "(");\
        for (uint64_t i = 0; i < (length); ++i)\
        {\
            if (!i)\
            {\
                fprintf(stderr, "%lu", (array)[i]);\
            }\
            else\
            {\
                fprintf(stderr, ", %lu", (array)[i]);\
            }\
        }\
        fprintf(stderr, ")");\
    }\
} while(0)

#define PRINTLN_DEBUG_UINT64_ARRAY(msg, array, length) do {\
    fprintf(stderr, "%s ", msg);\
    PRINT_DEBUG_UINT64_ARRAY((array), length);\
    PRINT_DEBUG_NEWLINE;\
} while(0)

#define PRINT_DEBUG_VIEW(view) do {\
    if (!(view))\
    {\
        fprintf(stderr, "NULL");\
    }\
    else\
    {\
        fprintf(stderr, "(offset: %lu", (view)->offset);\
        fprintf(stderr, ", rank: %lu", (view)->rank);\
        fprintf(stderr, ", shape: ");\
        PRINT_DEBUG_UINT64_ARRAY((view)->shape, (view)->rank);\
        fprintf(stderr, ", strides: ");\
        PRINT_DEBUG_UINT64_ARRAY((view)->strides, (view)->rank);\
        fprintf(stderr, ")");\
    }\
} while(0)
 
#define PRINTLN_DEBUG_VIEW(msg, view) do {\
    fprintf(stderr, "%s ", msg);\
    PRINT_DEBUG_VIEW((view));\
    PRINT_DEBUG_NEWLINE;\
} while(0)

#define PRINT_DEBUG_STORAGE(storage) do {\
    if (!(storage))\
    {\
        fprintf(stderr, "NULL");\
    }\
    else\
    {\
        fprintf(stderr, "(runtime: %s", runtime_string((storage)->runtime));\
        fprintf(stderr, ", datatype: %s", datatype_string((storage)->datatype));\
        fprintf(stderr, ", n: %lu", (storage)->n);\
        fprintf(stderr, ", reference_count: %lu", (storage)->reference_count);\
        fprintf(stderr, ", data: ");\
        if (!(storage)->data)\
        {\
            fprintf(stderr, "NULL");\
        }\
        else\
        {\
            fprintf(stderr, "(");\
            uint64_t n = MIN((storage)->n, MAX_DATA);\
            for (uint64_t j = 0; j < n; ++j)\
            {\
                switch((storage)->datatype)\
                {\
                case FLOAT32:\
                    if (!j)\
                    {\
                        fprintf(stderr, "%f", ((float *) (storage)->data)[j]);\
                    }\
                    else\
                    {\
                        fprintf(stderr, ", %f", ((float *) (storage)->data)[j]);\
                    }\
                    break;\
                case FLOAT64:\
                    if (!j)\
                    {\
                        fprintf(stderr, "%lf", ((double *) (storage)->data)[j]);\
                    }\
                    else\
                    {\
                        fprintf(stderr, ", %lf", ((double *) (storage)->data)[j]);\
                    }\
                    break;\
                default:\
                    break;\
                }\
            }\
            if (n != (storage)->n)\
            {\
                fprintf(stderr, ", ...");\
            }\
            fprintf(stderr, ")");\
        }\
        fprintf(stderr, ")");\
    }\
} while(0)
 
#define PRINTLN_DEBUG_STORAGE(msg, storage) do {\
    fprintf(stderr, "%s ", msg);\
    PRINT_DEBUG_STORAGE((storage));\
    PRINT_DEBUG_NEWLINE;\
} while(0)

#define PRINT_DEBUG_BUFFER(buffer) do {\
    if (!(buffer))\
    {\
        fprintf(stderr, "NULL");\
    }\
    else\
    {\
        fprintf(stderr, "(view: ");\
        PRINT_DEBUG_VIEW((buffer)->view);\
        fprintf(stderr, ", storage: ");\
        PRINT_DEBUG_STORAGE((buffer)->storage);\
        fprintf(stderr, ")");\
    }\
} while(0)

#define PRINTLN_DEBUG_BUFFER(msg, buffer) do {\
    fprintf(stderr, "%s ", msg);\
    PRINT_DEBUG_BUFFER((buffer));\
    PRINT_DEBUG_NEWLINE;\
} while(0)

#define PRINT_DEBUG_FUNCTION(function) do {\
    if (!(function))\
    {\
        fprintf(stderr, "NULL");\
    }\
    else\
    {\
        fprintf(stderr, "(operation_type: %s", operation_type_string((function)->operation_type));\
        fprintf(stderr, ", operation: ");\
        switch((function)->operation_type)\
        {\
        case UNARY_OPERATION:\
            fprintf(stderr, "%s", unary_operation_type_string((function)->operation->unary_operation->operation_type));\
            if (!(function)->operation->unary_operation->x)\
            {\
                fprintf(stderr, ", x: NULL");\
            }\
            else\
            {\
                fprintf(stderr, ", x: (id: %lu)", (function)->operation->unary_operation->x->id);\
            }\
            if (!(function)->operation->unary_operation->result)\
            {\
                fprintf(stderr, ", result: NULL");\
            }\
            else\
            {\
                fprintf(stderr, ", result: (id: %lu)", (function)->operation->unary_operation->result->id);\
            }\
            break;\
        case BINARY_OPERATION:\
            fprintf(stderr, "%s", binary_operation_type_string((function)->operation->binary_operation->operation_type));\
            if (!(function)->operation->binary_operation->x)\
            {\
                fprintf(stderr, ", x: NULL");\
            }\
            else\
            {\
                fprintf(stderr, ", x: (id: %lu)", (function)->operation->binary_operation->x->id);\
            }\
            if (!(function)->operation->binary_operation->y)\
            {\
                fprintf(stderr, ", y: NULL");\
            }\
            else\
            {\
                fprintf(stderr, ", y: (id: %lu)", (function)->operation->binary_operation->y->id);\
            }\
            if (!(function)->operation->binary_operation->result)\
            {\
                fprintf(stderr, ", result: NULL");\
            }\
            else\
            {\
                fprintf(stderr, ", result: (id: %lu)", (function)->operation->binary_operation->result->id);\
            }\
            break;\
        case REDUCTION_OPERATION:\
            fprintf(stderr, "%s", reduction_operation_type_string((function)->operation->reduction_operation->operation_type));\
            if (!(function)->operation->reduction_operation->x)\
            {\
                fprintf(stderr, ", x: NULL");\
            }\
            else\
            {\
                fprintf(stderr, ", x: (id: %lu)", (function)->operation->reduction_operation->x->id);\
            }\
            if (!(function)->operation->reduction_operation->result)\
            {\
                fprintf(stderr, ", result: NULL");\
            }\
            else\
            {\
                fprintf(stderr, ", result: (id: %lu)", (function)->operation->reduction_operation->result->id);\
            }\
            fprintf(stderr, ", axis: ");\
            PRINT_DEBUG_UINT64_ARRAY((function)->operation->reduction_operation->axis,\
                                     (function)->operation->reduction_operation->length);\
            fprintf(stderr, ", keep_dimension: ");\
            PRINT_DEBUG_BOOLEAN((function)->operation->reduction_operation->keep_dimension);\
            break;\
        case STRUCTURE_OPERATION:\
            fprintf(stderr, "%s", structure_operation_type_string((function)->operation->structure_operation->operation_type));\
            if (!(function)->operation->structure_operation->x)\
            {\
                fprintf(stderr, ", x: NULL");\
            }\
            else\
            {\
                fprintf(stderr, ", x: (id: %lu)", (function)->operation->structure_operation->x->id);\
            }\
            if (!(function)->operation->structure_operation->result)\
            {\
                fprintf(stderr, ", result: NULL");\
            }\
            else\
            {\
                fprintf(stderr, ", result: (id: %lu)", (function)->operation->structure_operation->result->id);\
            }\
            fprintf(stderr, ", arguments: ");\
            PRINT_DEBUG_UINT64_ARRAY((function)->operation->structure_operation->arguments,\
                                     (function)->operation->structure_operation->length);\
        default:\
            break;\
        }\
        fprintf(stderr, ")");\
    }\
} while(0)

#define PRINTLN_DEBUG_FUNCTION(msg, function) do {\
    fprintf(stderr, "%s ", msg);\
    PRINT_DEBUG_FUNCTION((function));\
    PRINT_DEBUG_NEWLINE;\
} while(0)

#define PRINT_DEBUG_TENSOR(tensor) do {\
    if (!(tensor))\
    {\
        fprintf(stderr, "NULL");\
    }\
    else\
    {\
        fprintf(stderr, "(id: %lu", (tensor)->id);\
        fprintf(stderr, ", buffer: ");\
        PRINT_DEBUG_BUFFER((tensor)->buffer);\
        fprintf(stderr, ", context: ");\
        PRINT_DEBUG_FUNCTION((tensor)->context);\
        if (!(tensor)->gradient)\
        {\
            fprintf(stderr, ", gradient: NULL");\
        }\
        else\
        {\
            fprintf(stderr, ", gradient: (id: %lu)", (tensor)->gradient->id);\
        }\
        fprintf(stderr, ", requires_gradient: ");\
        PRINT_DEBUG_BOOLEAN((tensor)->requires_gradient);\
        fprintf(stderr, ")");\
    }\
} while(0)

#define PRINTLN_DEBUG_TENSOR(msg, tensor) do {\
    fprintf(stderr, "%s ", msg);\
    PRINT_DEBUG_TENSOR((tensor));\
    PRINT_DEBUG_NEWLINE;\
} while(0)

#define PRINT_DEBUG_SOFTMAX(softmax) do {\
    if (!(softmax))\
    {\
        fprintf(stderr, "NULL");\
    }\
    else\
    {\
        fprintf(stderr, "(");\
        fprintf(stderr, "axis: %lu", (softmax)->axis);\
        fprintf(stderr, ")");\
    }\
} while(0)

#define PRINTLN_DEBUG_SOFTMAX(msg, softmax) do {\
    fprintf(stderr, "%s ", msg);\
    PRINT_DEBUG_SOFTMAX(softmax);\
    PRINT_DEBUG_NEWLINE;\
} while(0)

#define PRINT_DEBUG_ACTIVATION(activation) do {\
    if (!(activation))\
    {\
        fprintf(stderr, "NULL");\
    }\
    else\
    {\
        fprintf(stderr, "(");\
        fprintf(stderr, "activation_function_type: %s", activation_function_type_string((activation)->activation_function_type));\
        fprintf(stderr, ", activation_function: ");\
        if (!(activation)->activation_function)\
        {\
            fprintf(stderr, "NULL");\
        }\
        else\
        {\
            fprintf(stderr, "(");\
            switch ((activation)->activation_function_type)\
            {\
            case ACTIVATION_SOFTMAX:\
            case ACTIVATION_LOGSOFTMAX:\
                fprintf(stderr, "softmax: ");\
                PRINT_DEBUG_SOFTMAX((activation)->activation_function->softmax);\
                break;\
            default:\
                break;\
            }\
            fprintf(stderr, ")");\
        }\
        fprintf(stderr, ")");\
    }\
} while(0)

#define PRINTLN_DEBUG_ACTIVATION(msg, activation) do {\
    fprintf(stderr, "%s ", msg);\
    PRINT_DEBUG_ACTIVATION(activation);\
    PRINT_DEBUG_NEWLINE;\
} while(0)

#define PRINT_DEBUG_LINEAR(linear) do {\
    if (!(linear))\
    {\
        fprintf(stderr, "NULL");\
    }\
    else\
    {\
        fprintf(stderr, "(");\
        fprintf(stderr, "weights: ");\
        PRINT_DEBUG_TENSOR((linear)->weights);\
        fprintf(stderr, ", bias: ");\
        PRINT_DEBUG_TENSOR((linear)->bias);\
        fprintf(stderr, ", activation: ");\
        PRINT_DEBUG_ACTIVATION((linear)->activation);\
        fprintf(stderr, ")");\
    }\
} while(0)

#define PRINTLN_DEBUG_LINEAR(msg, linear) do {\
    fprintf(stderr, "%s ", msg);\
    PRINT_DEBUG_LINEAR(linear);\
    PRINT_DEBUG_NEWLINE;\
} while(0)

#define PRINT_DEBUG_DROPOUT(dropout) do {\
    if (!(dropout))\
    {\
        fprintf(stderr, "NULL");\
    }\
    else\
    {\
        fprintf(stderr, "(");\
        fprintf(stderr, "probability: %f", (dropout)->probability);\
        fprintf(stderr, ")");\
    }\
} while(0)

#define PRINTLN_DEBUG_DROPOUT(msg, dropout) do {\
    fprintf(stderr, "%s ", msg);\
    PRINT_DEBUG_DROPOUT(dropout);\
    PRINT_DEBUG_NEWLINE;\
} while(0)

#define PRINT_DEBUG_LAYER(layer) do {\
    if (!(layer))\
    {\
        fprintf(stderr, "NULL");\
    }\
    else\
    {\
        fprintf(stderr, "(");\
        fprintf(stderr, "transform_type: %s", transform_type_string((layer)->transform_type));\
        fprintf(stderr, ", transform: ");\
        if (!(layer)->transform)\
        {\
            fprintf(stderr, "NULL");\
        }\
        else\
        {\
            switch ((layer)->transform_type)\
            {\
            case LINEAR:\
                PRINT_DEBUG_LINEAR((layer)->transform->linear);\
                break;\
            case DROPOUT:\
                PRINT_DEBUG_DROPOUT((layer)->transform->dropout);\
                break;\
            case BLOCK:\
                fprintf(stderr, "(");\
                if (!(layer)->transform->block)\
                {\
                    fprintf(stderr, "NULL");\
                }\
                else\
                {\
                    fprintf(stderr, "depth: %lu", (layer)->transform->block->depth);\
                }\
                fprintf(stderr, ")");\
                break;\
            default:\
                break;\
            }\
        }\
        fprintf(stderr, ")");\
    }\
} while(0)

#define PRINTLN_DEBUG_LAYER(msg, layer) do {\
    fprintf(stderr, "%s ", msg);\
    PRINT_DEBUG_LAYER(layer);\
    PRINT_DEBUG_NEWLINE;\
} while(0)

#define PRINT_DEBUG_BLOCK(block) do {\
    if (!(block))\
    {\
        fprintf(stderr, "NULL");\
    }\
    else\
    {\
        fprintf(stderr, "(");\
        fprintf(stderr, "depth: %lu", (block)->depth);\
        fprintf(stderr, ", layers: ");\
        if (!(block)->layers)\
        {\
            fprintf(stderr, "NULL");\
        }\
        else\
        {\
            fprintf(stderr, "(");\
            for (uint64_t k = 0; k < (block)->depth; ++k)\
            {\
                if (k)\
                {\
                    fprintf(stderr, ", ");\
                }\
                PRINT_DEBUG_LAYER(((block)->layers)[k]);\
            }\
            fprintf(stderr, ")");\
        }\
        fprintf(stderr, ")");\
    }\
} while(0)

#define PRINTLN_DEBUG_BLOCK(msg, block) do {\
    fprintf(stderr, "%s ", msg);\
    PRINT_DEBUG_BLOCK(block);\
    PRINT_DEBUG_NEWLINE;\
} while(0)

#define PRINT_DEBUG_MODEL(model) do {\
    if (!(model))\
    {\
        fprintf(stderr, "NULL");\
    }\
    else\
    {\
        fprintf(stderr, "(");\
        fprintf(stderr, "block: ");\
        PRINT_DEBUG_BLOCK((model)->block);\
        fprintf(stderr, ")");\
    }\
} while(0)

#define PRINTLN_DEBUG_MODEL(msg, model) do {\
    fprintf(stderr, "%s ", msg);\
    PRINT_DEBUG_MODEL(model);\
    PRINT_DEBUG_NEWLINE;\
} while(0)

#define PRINT_DEBUG_STOCHASTIC_GRADIENT_DESCENT(stochastic_gradient_descent) do {\
    if (!(stochastic_gradient_descent))\
    {\
        fprintf(stderr, "NULL");\
    }\
    else\
    {\
        fprintf(stderr, "(");\
        fprintf(stderr, "learning_rate: %f", (stochastic_gradient_descent)->learning_rate);\
        fprintf(stderr, ", momentum: %f", (stochastic_gradient_descent)->momentum);\
        fprintf(stderr, ", dampening: %f", (stochastic_gradient_descent)->dampening);\
        fprintf(stderr, ", weight_decay: %f", (stochastic_gradient_descent)->weight_decay);\
        fprintf(stderr, ", nesterov: ");\
        PRINT_DEBUG_BOOLEAN((stochastic_gradient_descent)->nesterov);\
        fprintf(stderr, ")");\
    }\
} while(0)

#define PRINTLN_DEBUG_STOCHASTIC_GRADIENT_DESCENT(msg, stochastic_gradient_descent) do {\
    fprintf(stderr, "%s ", msg);\
    PRINT_DEBUG_STOCHASTIC_GRADIENT_DESCENT(stochastic_gradient_descent);\
    PRINT_DEBUG_NEWLINE;\
} while(0)

#define PRINT_DEBUG_OPTIMIZER(optimizer) do {\
    if (!(optimizer))\
    {\
        fprintf(stderr, "NULL");\
    }\
    else\
    {\
        fprintf(stderr, "(");\
        fprintf(stderr, "algorithm_type: %s", algorithm_type_string((optimizer)->algorithm_type));\
        fprintf(stderr, ", algorithm: ");\
        if (!(optimizer)->algorithm)\
        {\
            fprintf(stderr, "NULL");\
        }\
        else\
        {\
            switch ((optimizer)->algorithm_type)\
            {\
            case STOCASTIC_GRADIENT_DESCENT:\
                PRINT_DEBUG_STOCHASTIC_GRADIENT_DESCENT((optimizer)->algorithm->stochastic_gradient_descent);\
                break;\
            default:\
                break;\
            }\
        }\
        fprintf(stderr, ")");\
    }\
} while(0)

#define PRINTLN_DEBUG_OPTIMIZER(msg, optimizer) do {\
    fprintf(stderr, "%s ", msg);\
    PRINT_DEBUG_OPTIMIZER(optimizer);\
    PRINT_DEBUG_NEWLINE;\
} while(0)

#else
#define PRINT_DEBUG(format, ...)
#define PRINTF_DEBUG(format, ...)
#define PRINT_DEBUG_UINT64_ARRAY(array, length)
#define PRINTLN_DEBUG_UINT64_ARRAY(msg, array, length)
#define PRINT_DEBUG_VIEW(view)
#define PRINTLN_DEBUG_VIEW(msg, view)
#define PRINT_DEBUG_STORAGE(storage)
#define PRINTLN_DEBUG_STORAGE(msg, storage)
#define PRINT_DEBUG_BUFFER(buffer)
#define PRINTLN_DEBUG_BUFFER(msg, buffer)
#define PRINT_DEBUG_FUNCTION(function)
#define PRINTLN_DEBUG_FUNCTION(msg, function)
#define PRINT_DEBUG_TENSOR(tensor)
#define PRINTLN_DEBUG_TENSOR(msg, tensor)
#define PRINT_DEBUG_LOCATION
#define PRINTLN_DEBUG_LOCATION(msg)
#define PRINT_DEBUG_NEWLINE
#define PRINT_DEBUG_BOOLEAN(boolean)
#define PRINTLN_DEBUG_BOOLEAN(msg, boolean)
#define PRINTLN_DEBUG_SOFTMAX(msg, softmax)
#define PRINT_DEBUG_ACTIVATION(activation)
#define PRINTLN_DEBUG_ACTIVATION(msg, activation)
#define PRINT_DEBUG_LINEAR(linear)
#define PRINTLN_DEBUG_LINEAR(msg, linear)
#define PRINT_DEBUG_DROPOUT(dropout)
#define PRINTLN_DEBUG_DROPOUT(msg, dropout)
#define PRINT_DEBUG_LAYER(layer)
#define PRINTLN_DEBUG_LAYER(msg, layer)
#define PRINT_DEBUG_BLOCK(block)
#define PRINTLN_DEBUG_BLOCK(msg, block)
#define PRINT_DEBUG_MODEL(model)
#define PRINTLN_DEBUG_MODEL(msg, model)
#define PRINT_DEBUG_STOCHASTIC_GRADIENT_DESCENT(stochastic_gradient_descent)
#define PRINTLN_DEBUG_STOCHASTIC_GRADIENT_DESCENT(msg, stochastic_gradient_descent)
#define PRINT_DEBUG_OPTIMIZER(optimizer)
#define PRINTLN_DEBUG_OPTIMIZER(msg, optimizer)
#endif

typedef enum nw_error_type_t
{
    ERROR_MEMORY_ALLOCATION,
    ERROR_MEMORY_FREE,
    ERROR_UNKNOWN_RUNTIME,
    ERROR_UKNOWN_OPERATION_TYPE,
    ERROR_UKNOWN_LAYER_TYPE,
    ERROR_NULL,
    ERROR_DATATYPE_CONFLICT,
    ERROR_SHAPE_CONFLICT,
    ERROR_RUNTIME_CONFLICT,
    ERROR_RANK_CONFLICT,
    ERROR_CREATE,
    ERROR_DESTROY,
    ERROR_BROADCAST,
    ERROR_INITIALIZATION,
    ERROR_DATATYPE,
    ERROR_COPY,
    ERROR_ADDITION,
    ERROR_CONTIGUOUS,
    ERROR_FORWARD,
    ERROR_BACKWARD,
    ERROR_SET,
    ERROR_OVERFLOW,
    ERROR_EXPAND,
    ERROR_PERMUTE,
    ERROR_SUMMATION,
    ERROR_SQUARE_ROOT,
    ERROR_RESHAPE,
    ERROR_SLICE,
    ERROR_BINARY_ELEMENTWISE,
    ERROR_REDUCTION,
    ERROR_EXPONENTIAL,
    ERROR_LOGARITHM,
    ERROR_DIVISION,
    ERROR_SINE,
    ERROR_COSINE,
    ERROR_RECIPROCAL,
    ERROR_MULTIPLICATION,
    ERROR_NEGATION,
    ERROR_SUBTRACTION,
    ERROR_POWER,
    ERROR_MATRIX_MULTIPLICATION,
    ERROR_COMPARE_EQUAL,
    ERROR_COMPARE_GREATER,
    ERROR_PADDING,
    ERROR_RECTIFIED_LINEAR,
    ERROR_AXIS,
    ERROR_SORT,
    ERROR_POP,
    ERROR_MAXIMUM,
    ERROR_UNIQUE,
    ERROR_N,
    ERROR_UNARY,
    ERROR_SIGMOID,
    ERROR_PUSH,
<<<<<<< HEAD
    ERROR_GRAPH,
=======
    ERROR_TRANSPOSE,
    ERROR_SOFTMAX,
    ERROR_MEAN,
    ERROR_FILE,
    ERROR_SETUP,
    ERROR_TEARDOWN,
    ERROR_LOAD,
    ERROR_CRITERION,
    ERROR_METRICS,
    ERROR_STEP,
    ERROR_RESET,
    ERROR_TRAIN,
    ERROR_VALID,
    ERROR_TEST,
    ERROR_UNKNOWN_ALGORITHM,
    ERROR_GAIN,
    ERROR_UPDATE,
    ERROR_REQUIRES_GRADIENT,
    ERROR_ACTIVATION_TYPE,
    ERROR_DROPOUT,
    ERROR_DATASET_TYPE,
>>>>>>> e8c6571a
} nw_error_type_t;

typedef struct nw_error_t
{
    nw_error_type_t error_type;
    string_t file;
    uint64_t line_number;
    string_t function;
    string_t message;
    struct nw_error_t *next_error;
} nw_error_t;

nw_error_t *error_create(nw_error_type_t error_type, string_t file, uint64_t line_number, string_t function, string_t message, nw_error_t *next_error);
void error_destroy(nw_error_t *error);
void error_print(nw_error_t *error);
string_t error_type_string(nw_error_type_t error_type);

#define ERROR(error_type, error_string, error) (error_create(error_type, __FILE__, __LINE__, __FUNCTION__, error_string, error))

#define CHECK_NULL_ARGUMENT(pointer, string) do {\
            if (!pointer)\
            {\
                return ERROR(ERROR_NULL, string_create("received null argument for %s.", string), NULL);\
            }\
        } while(0)

#define CHECK_UNIQUE(array, length, string) do {\
    if (length)\
    {\
        for (uint64_t i = 0; i < length - 1; ++i)\
        {\
            for (uint64_t j = i + 1; j < length; ++j)\
            {\
                if (array[i] == array[j])\
                {\
                    return ERROR(ERROR_UNIQUE, string_create("received non-unique array %s.", string), NULL);\
                }\
            }\
        }\
    }\
} while(0)

#define UNUSED(x) (void)(x)

#endif<|MERGE_RESOLUTION|>--- conflicted
+++ resolved
@@ -696,9 +696,7 @@
     ERROR_UNARY,
     ERROR_SIGMOID,
     ERROR_PUSH,
-<<<<<<< HEAD
     ERROR_GRAPH,
-=======
     ERROR_TRANSPOSE,
     ERROR_SOFTMAX,
     ERROR_MEAN,
@@ -720,7 +718,6 @@
     ERROR_ACTIVATION_TYPE,
     ERROR_DROPOUT,
     ERROR_DATASET_TYPE,
->>>>>>> e8c6571a
 } nw_error_type_t;
 
 typedef struct nw_error_t
