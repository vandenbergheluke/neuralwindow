--- conflicted
+++ resolved
@@ -135,7 +135,6 @@
         return "ERROR_SIGMOID";
     case ERROR_PUSH:
         return "ERROR_PUSH";
-<<<<<<< HEAD
     case ERROR_TRANSPOSE:
         return "ERROR_TRANSPOSE";
     case ERROR_SOFTMAX:
@@ -174,10 +173,8 @@
         return "ERROR_REQUIRES_GRADIENT";
     case ERROR_ACTIVATION_TYPE:
         return "ERROR_ACTIVATION_TYPE";
-=======
     case ERROR_DROPOUT:
         return "ERROR_DROPOUT";
->>>>>>> bfb53a4b
     default:
         return "ERROR";
     }
