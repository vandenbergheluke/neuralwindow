--- conflicted
+++ resolved
@@ -111,8 +111,6 @@
         return "ERROR_COMPARE_GREATER";
     case ERROR_MAX:
         return "ERROR_MAX";
-    case ERROR_PADDING:
-        return "ERROR_PADDING";
     case ERROR_RECTIFIED_LINEAR:
         return "ERROR_RECTIFIED_LINEAR";
     case ERROR_AXIS:
@@ -179,10 +177,8 @@
         return "ERROR_ARGUMENTS";
     case ERROR_ITEM:
         return "ERROR_ITEM";
-<<<<<<< HEAD
     case ERROR_OPTIM:
         return "ERROR_OPTIM";
-=======
     case ERROR_POOLING:
         return "ERROR_POOLING";
     case ERROR_CONVOLUTION:
@@ -197,7 +193,6 @@
         return "ERROR_SLICE";
     case ERROR_GET:
         return "ERROR_GET";
->>>>>>> 39a55db7
     default:
         return "ERROR";
     }
