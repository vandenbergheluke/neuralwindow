--- conflicted
+++ resolved
@@ -106,11 +106,8 @@
 nw_error_t *tensor_rectified_linear(const tensor_t *x, tensor_t **y);
 nw_error_t *tensor_leaky_rectified_linear(const tensor_t *x, void *c, tensor_t **y);
 nw_error_t *tensor_sigmoid(const tensor_t *x, tensor_t **y);
-<<<<<<< HEAD
 nw_error_t *tensor_tanh(const tensor_t *x, tensor_t **y);
-=======
 nw_error_t *tensor_absolute(const tensor_t *x, tensor_t **y);
->>>>>>> d90dd9ba
 nw_error_t *tensor_as_tensor(const tensor_t *x, tensor_t **y);
 
 // Back Propogation
