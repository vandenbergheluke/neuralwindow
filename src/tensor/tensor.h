--- conflicted
+++ resolved
@@ -73,15 +73,12 @@
 nw_error_t *tensor_matrix_multiplication(const tensor_t *x, const tensor_t *y, tensor_t **z);
 nw_error_t *tensor_compare_equal(const tensor_t *x, const tensor_t *y, tensor_t **z);
 nw_error_t *tensor_compare_greater(const tensor_t *x, const tensor_t *y, tensor_t **z);
-<<<<<<< HEAD
 nw_error_t *tensor_max(const tensor_t *x, const tensor_t *y, tensor_t **z);
-=======
 nw_error_t *tensor_concatenation(const tensor_t *x, const tensor_t *y, tensor_t **z, int64_t axis);
 
 // Ternary Operations
 nw_error_t *tensor_convolution(const tensor_t *w, const tensor_t *x, const tensor_t *y, tensor_t **z, int64_t stride, int64_t padding);
 nw_error_t *tensor_convolution_transpose(const tensor_t *w, const tensor_t *x, const tensor_t *y, tensor_t **z, int64_t stride, int64_t padding);
->>>>>>> faabbf1a
 
 // Reduction Operations
 nw_error_t *tensor_summation(const tensor_t *x, tensor_t **y, const int64_t *axis, int64_t length, bool_t keep_dimension);
