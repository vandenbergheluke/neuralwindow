--- conflicted
+++ resolved
@@ -335,57 +335,7 @@
             goto cleanup;
         }
 
-<<<<<<< HEAD
-    if (*result)
-    {
-        char_t* graph_var = getenv("GRAPH");
-
-        if (graph_var && strcmp(graph_var, "1") == 0)
-        {
-            #include <graph.h>
-            
-            switch(operation_type)
-            {
-                case UNARY_OPERATION:
-                    error = graph_unary_operation(operation->unary_operation->x,
-                                                *result,
-                                                unary_operation_type_string(operation->unary_operation->operation_type));                      
-                    break;
-                case BINARY_OPERATION:
-                    error = graph_binary_operation(operation->binary_operation->x, 
-                                                  operation->binary_operation->y,
-                                                  *result,
-                                                  binary_operation_type_string(operation->binary_operation->operation_type));
-                    break;
-                case REDUCTION_OPERATION:
-                    error = graph_unary_operation(operation->reduction_operation->x,
-                                                    *result,
-                                                    reduction_operation_type_string(operation->reduction_operation->operation_type));
-                    break;
-                case STRUCTURE_OPERATION:
-                    error = graph_unary_operation(operation->structure_operation->x,
-                                                    *result,
-                                                    structure_operation_type_string(operation->structure_operation->operation_type));
-                    break;
-                case CREATION_OPERATION:
-                    break;
-                default:
-                    error = ERROR(ERROR_UKNOWN_OPERATION_TYPE, string_create("unknown operation type %d.", (int) operation_type), NULL);
-                    break;
-            }
-
-            if (error)
-            {
-                return ERROR(ERROR_GRAPH,
-                            string_create("failed to add operation to graph %s.", 
-                            operation_type_string(operation_type)), error);
-            }
-        }
-
-        if ((*result)->requires_gradient && !no_gradient)
-=======
         switch (datatype)
->>>>>>> b5530325
         {
         case FLOAT32:
             *(float32_t *) value = (float32_t) 2.0;
@@ -3009,6 +2959,44 @@
     if (error)
     {
         return ERROR(ERROR_FORWARD, string_create("failed to operation forward pass."), error);
+    } 
+    
+    char_t* graph_var = getenv("GRAPH");
+
+    if (graph_var && strcmp(graph_var, "1") == 0)
+    {
+        #include <graph.h>
+        
+        switch(operation_type)
+        {
+            case UNARY_OPERATION:
+                error = graph_unary_operation(operation->unary_operation->x, result,
+                                              unary_operation_type_string(operation->unary_operation->operation_type));                      
+                break;
+            case BINARY_OPERATION:
+                error = graph_binary_operation(operation->binary_operation->x, operation->binary_operation->y, result,
+                                               binary_operation_type_string(operation->binary_operation->operation_type));
+                break;
+            case REDUCTION_OPERATION:
+                error = graph_unary_operation(operation->reduction_operation->x, result,
+                                              reduction_operation_type_string(operation->reduction_operation->operation_type));
+                break;
+            case STRUCTURE_OPERATION:
+                error = graph_unary_operation(operation->structure_operation->x, result,
+                                              structure_operation_type_string(operation->structure_operation->operation_type));
+                break;
+            case CREATION_OPERATION:
+                break;
+            default:
+                error = ERROR(ERROR_OPERATION_TYPE, string_create("unknown operation type %d.", (int) operation_type), NULL);
+                break;
+        }
+
+        if (error)
+        {
+            return ERROR(ERROR_GRAPH, string_create("failed to add operation to graph %s.", 
+                         operation_type_string(operation_type)), error);
+        }
     }
 
     return error;
@@ -3080,7 +3068,7 @@
     if (error)
     {
         return ERROR(ERROR_FORWARD, string_create("failed operation forward pass."), error);
-    }
+    } 
 
     return error;
 }
