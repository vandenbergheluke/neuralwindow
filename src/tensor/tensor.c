--- conflicted
+++ resolved
@@ -10,13 +10,11 @@
 #include <buffer.h>
 #include <view.h>
 #include <string.h>
-<<<<<<< HEAD
 #include <graph.h>
-=======
 #include <math.h>
 
 bool_t no_gradient = false;
->>>>>>> e8c6571a
+
 
 /**
  * @brief Dynamically memory allocate and initialize a tensor.
