#include <init.h>
#include <tensor.h>
#include <layer.h>
#include <math.h>
#include <string.h>

// nw_error_t *linear_layer_create(layer_t **layer, 
//                                 uint64_t in_features,
//                                 uint64_t out_features,
//                                 runtime_t runtime,
//                                 datatype_t datatype,
//                                 activation_t activation,
//                                 initialization_type_t weight_initialization,
//                                 initialization_type_t bias_initialization)
// {
//     CHECK_NULL_ARGUMENT(layer, "layer");

//     nw_error_t *error = NULL;
//     tensor_t *weights = NULL;
//     tensor_t *bias = NULL;
//     uint64_t *shape = (uint64_t[]) {in_features, out_features};
//     calculate_gain(activation, )

//     switch (weight_initialization)
//     {
//     case ZEROES:
//         break;
//     case ONES:
//         break;
//     case UNIFORM:
//         break;
//     case NORMAL:
//         break;
//     case KAIMING_UNIFORM:
//         if (datatype == FLOAT32)
//         {
//             float32_t 
//         }
//         break;
//     case KAIMING_NORMAL:
//         break;
//     case GLOROT_UNIFORM:
//         break;
//     case GLOROT_NORMAL:
//         break;
//     default:
//         break;
//     }

//     return NULL;

// }

static nw_error_t *activation_forward(activation_t *activation, tensor_t *x, tensor_t **y)
{
    CHECK_NULL_ARGUMENT(activation, "activation");
    CHECK_NULL_ARGUMENT(activation->activation_function, "activation->activation_function");
    CHECK_NULL_ARGUMENT(x, "x");
    CHECK_NULL_ARGUMENT(y, "y");

    nw_error_t *error = NULL;
    activation_function_t *activation_function = activation->activation_function;
    activation_function_type_t activation_function_type = activation->activation_function_type;

    switch (activation_function_type)
    {
    case ACTIVATION_RECTIFIED_LINEAR:
        error = tensor_rectified_linear(x, y);
        break;
    case ACTIVATION_SIGMOID:
        error = tensor_sigmoid(x, y);
        break;
    case ACTIVATION_SOFTMAX:
        if (!activation_function->softmax)
        {
            error = ERROR(ERROR_NULL, string_create("activation function is null."), NULL);
        }
        else
        {
            error = tensor_softmax(x, y, activation_function->softmax->axis, activation_function->softmax->length);
        }
        break;
    default:
        error = ERROR(ERROR_UKNOWN_OPERATION_TYPE, string_create("unknown activation function %d.", (int) activation), NULL);
        break;
    }

    if (error)
    {
        return ERROR(ERROR_FORWARD, string_create("failed to apply activation function."), error);
    }

    return error;
}

static nw_error_t *linear_forward(linear_t *linear, tensor_t *x, tensor_t **y)
{
    CHECK_NULL_ARGUMENT(linear, "linear");
    CHECK_NULL_ARGUMENT(x, "x");
    CHECK_NULL_ARGUMENT(y, "y");

    nw_error_t *error = NULL;
    tensor_t *x_i = NULL;
    tensor_t *x_j = NULL;
    tensor_t *weights = linear->weights;
    tensor_t *bias = linear->bias;
    activation_t *activation = linear->activation;

    error = tensor_matrix_multiplication(x, weights, &x_i);
    if (error)
    {
        error = ERROR(ERROR_MATRIX_MULTIPLICATION, string_create("failed to matrix multiply tensors."), error);
        goto cleanup;
    }

    error = tensor_addition(x_i, bias, &x_j);
    if (error)
    {
        error = ERROR(ERROR_ADDITION, string_create("failed to add tensors."), error);
        goto cleanup;
    }

    error = activation_forward(activation, x_j, y);
    if (error)
    {
        error = ERROR(ERROR_FORWARD, string_create("failed to apply activation function."), error);
        goto cleanup;
    }

cleanup:

    if (!(x_i->requires_gradient || bias->requires_gradient))
    {
        tensor_destroy(x_j);
    }

    if (!(x->requires_gradient || weights->requires_gradient))
    {
        tensor_destroy(x_i);
    }

    return error;
}


nw_error_t *block_forward(block_t *block, tensor_t *x, tensor_t **y)
{
    CHECK_NULL_ARGUMENT(block, "block");
    CHECK_NULL_ARGUMENT(block->layers, "block->layers");
    CHECK_NULL_ARGUMENT(x, "x");
    CHECK_NULL_ARGUMENT(y, "y");

    nw_error_t *error = NULL;
    tensor_t *feature_map = NULL;

    for (uint64_t i = 0; i < block->depth; ++i)
    {
        layer_t *layer = block->layers[i];
        if (!layer)
        {
            return ERROR(ERROR_NULL, string_create("layer is null."), NULL);
        }

        transformation_type_t transformation_type = layer->transformation_type;
        transformation_t *transformation = layer->transformation;
        if (!transformation)
        {
            return ERROR(ERROR_NULL, string_create("transformation is null."), NULL);
        }

        switch (transformation_type)
        {
        case LINEAR:
            error = linear_forward(transformation->linear, x, &feature_map);
            break;
        case BLOCK:
            error = block_forward(transformation->block, x, &feature_map);
            break;
        default:
            error = ERROR(ERROR_UKNOWN_LAYER_TYPE, string_create("unknown transformation type %d.", (int) transformation_type), NULL);
            break;
        }

        if (error)
        {
            return ERROR(ERROR_FORWARD, string_create("failed forward pass."), error);
        }

        if (i > 0 && !feature_map->requires_gradient)
        {
            tensor_destroy(x);
        }

        x = feature_map;
    }

    *y = feature_map;

    return error;
}

nw_error_t *model_forward(model_t *model, tensor_t *x, tensor_t **y)
{
    CHECK_NULL_ARGUMENT(model, "model");
    CHECK_NULL_ARGUMENT(x, "x");
    CHECK_NULL_ARGUMENT(y, "y");

    nw_error_t *error = NULL;

    error = block_forward(model->block, x, y);
    if (error)
    {
        return ERROR(ERROR_FORWARD, string_create("failed forward pass"), error);
    }

<<<<<<< HEAD
    return error;
}

static nw_error_t *linear_requires_gradient(linear_t *linear, bool_t requires_gradient)
{
    CHECK_NULL_ARGUMENT(linear, "linear");
    CHECK_NULL_ARGUMENT(linear->weights, "linear->weights");
    CHECK_NULL_ARGUMENT(linear->bias, "linear->bias");

    linear->weights->requires_gradient = requires_gradient;
    linear->bias->requires_gradient = requires_gradient;
=======
    if (probability < 0 || probability > 1)
    {
        free(dropout);
        return ERROR(ERROR_DROPOUT, string_create("Dropout probability has to be between 0 and 1, but got %f", probability), NULL);
    }
    (*dropout)->probability = probability;
>>>>>>> 1c2288e3

    return NULL;
}

static nw_error_t *block_requires_gradient(block_t *block, bool_t requires_gradient)
{
    CHECK_NULL_ARGUMENT(block, "block");
    CHECK_NULL_ARGUMENT(block->layers, "block->layers");

    nw_error_t *error = NULL;

    for (uint64_t i = 0; i < block->depth; ++i)
    {
        layer_t *layer = block->layers[i];
        if (!layer)
        {
            return ERROR(ERROR_NULL, string_create("layer is null."), NULL);
        }

        transformation_type_t transformation_type = layer->transformation_type;
        transformation_t *transformation = layer->transformation;
        if (!transformation)
        {
            return ERROR(ERROR_NULL, string_create("transformation is null."), NULL);
        }

        switch (transformation_type)
        {
        case LINEAR:
            error = linear_requires_gradient(transformation->linear, requires_gradient);
            break;
        case BLOCK:
            error = block_requires_gradient(transformation->block, requires_gradient);
            break;
        default:
            error = ERROR(ERROR_UKNOWN_LAYER_TYPE, string_create("unknown transformation type %d.", (int) transformation_type), NULL);
            break;
        }

        if (error)
        {
            return ERROR(ERROR_REQUIRES_GRADIENT, string_create("failed to modify requires gradient flag."), error);
        }
    }

    return error;
}

nw_error_t *model_requires_gradient(model_t *model, bool_t requires_gradient)
{
    CHECK_NULL_ARGUMENT(model, "model");

    nw_error_t *error = NULL;

    error = block_requires_gradient(model->block, requires_gradient);
    if (error)
    {
        return ERROR(ERROR_REQUIRES_GRADIENT, string_create("failed to modify requires gradient flag."), error);
    }

    return error;
}

nw_error_t *layer_create(layer_t **layer, transformation_t *transformation, transformation_type_t transformation_type)
{
    CHECK_NULL_ARGUMENT(layer, "layer");
    CHECK_NULL_ARGUMENT(transformation, "transformation");

    *layer = (layer_t *) malloc(sizeof(layer_t));
    if (!*layer)
    {
        return ERROR(ERROR_MEMORY_ALLOCATION, string_create("failed to allocate %zu bytes.", sizeof(layer_t)), NULL);
    }

    (*layer)->transformation = transformation;
    (*layer)->transformation_type = transformation_type;

    return NULL;
}

void layer_destroy(layer_t *layer)
{
    if (layer)
    {
        transformation_destroy(layer->transformation, layer->transformation_type);
        free(layer);
    }
}

nw_error_t *transformation_create(transformation_t **transformation, transformation_type_t transformation_type, void *type_transformation)
{
    CHECK_NULL_ARGUMENT(transformation, "transformation");
    CHECK_NULL_ARGUMENT(type_transformation, "type_transformation");

    *transformation = (transformation_t *) malloc(sizeof(transformation_t));
    if (!*transformation)
    {
        return ERROR(ERROR_MEMORY_ALLOCATION, string_create("failed to allocate %zu bytes.", sizeof(transformation_t)), NULL);
    }

    switch (transformation_type)
    {
    case LINEAR:
        (*transformation)->linear = (linear_t *) type_transformation;
        break;
    case DROPOUT:
        (*transformation)->dropout = (dropout_t *) type_transformation;
        break;
    case BLOCK:
        (*transformation)->block = (block_t *) type_transformation;
        break;
    default:
        free(*transformation);
        return ERROR(ERROR_UKNOWN_LAYER_TYPE, string_create("unknown transformation type %d.", (int) transformation_type), NULL);
    }

    return NULL;
}

void transformation_destroy(transformation_t *transformation, transformation_type_t transformation_type)
{
    if (transformation)
    {
        switch (transformation_type)
        {
        case LINEAR:
            linear_destroy(transformation->linear);
            break;
        case DROPOUT:
            dropout_destroy(transformation->dropout);
            break;
        case BLOCK:
            block_destroy(transformation->block);
            break;
        default:
            break;
        }
        free(transformation);
    }
}

nw_error_t *linear_create(linear_t **linear, tensor_t *weights, tensor_t *bias, activation_t *activation)
{
    CHECK_NULL_ARGUMENT(linear, "linear");
    CHECK_NULL_ARGUMENT(weights, "weights");
    CHECK_NULL_ARGUMENT(bias, "bias");

    *linear = (linear_t *) malloc(sizeof(linear_t));
    if (!*linear)
    {
        return ERROR(ERROR_MEMORY_ALLOCATION, string_create("failed to allocate %zu bytes.", sizeof(linear_t)), NULL);
    }

    (*linear)->weights = weights;
    (*linear)->bias = bias;
    (*linear)->activation = activation;

    return NULL;
}

void linear_destroy(linear_t *linear)
{
    if (linear)
    {
        tensor_destroy(linear->weights);
        tensor_destroy(linear->bias);
        activation_destroy(linear->activation);
        free(linear);
    }
}

nw_error_t *dropout_create(dropout_t **dropout, float32_t probability)
{
    CHECK_NULL_ARGUMENT(dropout, "dropout");

    *dropout = (dropout_t *) malloc(sizeof(dropout_t));
    if (!*dropout)
    {
        return ERROR(ERROR_MEMORY_ALLOCATION, string_create("failed to allocate %zu bytes.", sizeof(dropout_t)), NULL);
    }

    (*dropout)->probability = probability;

    return NULL;
}

void dropout_destroy(dropout_t *dropout)
{
    if (dropout)
    {
        free(dropout);
    }
}

nw_error_t *block_create(block_t **block, layer_t **layers, uint64_t depth)
{
    CHECK_NULL_ARGUMENT(block, "block");
    CHECK_NULL_ARGUMENT(layers, "layers");

    *block = (block_t *) malloc(sizeof(block_t));
    if (!*block)
    {
        return ERROR(ERROR_MEMORY_ALLOCATION, string_create("failed to allocate %zu bytes.", sizeof(block_t)), NULL);
    }

    (*block)->depth = depth;
    (*block)->layers = (layer_t **) malloc(depth * sizeof(layer_t *));
    if (!(*block)->layers)
    {
        free(block);
        return ERROR(ERROR_MEMORY_ALLOCATION, string_create("failed to allocate %zu bytes.", sizeof(depth * sizeof(layer_t *))), NULL);
    }

    for (uint64_t i = 0; i < depth; ++i)
    {
        (*block)->layers[i] = layers[i];
    }

    return NULL;
}

void block_destroy(block_t *block)
{
    if (block)
    {
        if (block->layers)
        {
            for (uint64_t i = 0; i < block->depth; ++i)
            {
                layer_destroy(block->layers[i]);
            }
            free(block->layers);
        }
        free(block);
    }
}

nw_error_t *softmax_create(softmax_t **softmax, uint64_t *axis, uint64_t length)
{
    CHECK_NULL_ARGUMENT(softmax, "softmax");

    *softmax = (softmax_t *) malloc(sizeof(softmax_t));
    if (!*softmax)
    {
        return ERROR(ERROR_MEMORY_ALLOCATION, string_create("failed to allocate %zu bytes.", sizeof(softmax_t)), NULL);
    }

    (*softmax)->length = length;
    (*softmax)->axis = (uint64_t *) malloc(length * sizeof(uint64_t));
    if (!(*softmax)->axis)
    {
        free(*softmax);
        return ERROR(ERROR_MEMORY_ALLOCATION, string_create("failed to allocate %zu bytes.", (size_t)(length * sizeof(uint64_t))), NULL);
    }

    if (axis)
    {
        memcpy((*softmax)->axis, axis, (size_t)(length * sizeof(uint64_t)));
    }

    return NULL;
}

void softmax_destroy(softmax_t *softmax)
{
    if (softmax)
    {
        free(softmax->axis);
        free(softmax);
    }
}

nw_error_t *activation_function(activation_function_t **activation_function,
                                activation_function_type_t activation_function_type,
                                void *type_activation_function)
{
    CHECK_NULL_ARGUMENT(activation_function, "activation_function");
    CHECK_NULL_ARGUMENT(type_activation_function, "type_activation_function");

    *activation_function = (activation_function_t *) malloc(sizeof(activation_function_t));
    if (!*activation_function)
    {
        return ERROR(ERROR_MEMORY_ALLOCATION, string_create("failed to allocate %zu bytes.", sizeof(activation_function_t)), NULL);
    }

    switch (activation_function_type)
    {
    case ACTIVATION_RECTIFIED_LINEAR:
    case ACTIVATION_SIGMOID:
        return NULL;
    case ACTIVATION_SOFTMAX:
        (*activation_function)->softmax = (softmax_t *) type_activation_function;
        break;
    default:
        free(*activation_function);
        return ERROR(ERROR_ACTIVATION_TYPE, string_create("unknown activation type %d.", (int) activation_function_type), NULL);
    }

    return NULL;
}

void activation_function_destroy(activation_function_t *activation_function, activation_function_type_t activation_function_type)
{
    if (activation_function)
    {
        switch (activation_function_type)
        {
        case ACTIVATION_SOFTMAX:
            softmax_destroy(activation_function->softmax);
            break;
        default:
            break;
        }
        free(activation_function);
    }
}

nw_error_t *activation_create(activation_t **activation,
                              activation_function_t *activation_function,
                              activation_function_type_t activation_function_type)
{
    CHECK_NULL_ARGUMENT(activation, "activation");
    CHECK_NULL_ARGUMENT(activation_function, "activation_function");

    *activation = (activation_t *) malloc(sizeof(activation_t));
    if (!*activation)
    {
        return ERROR(ERROR_MEMORY_ALLOCATION, string_create("failed to allocate %zu bytes.", sizeof(activation_t)), NULL);
    }

    (*activation)->activation_function = activation_function;
    (*activation)->activation_function_type = activation_function_type;

    return NULL;
}

void activation_destroy(activation_t *activation)
{
    if (activation)
    {
        activation_function_destroy(activation->activation_function, activation->activation_function_type);
        free(activation);
    }
}<|MERGE_RESOLUTION|>--- conflicted
+++ resolved
@@ -213,7 +213,6 @@
         return ERROR(ERROR_FORWARD, string_create("failed forward pass"), error);
     }
 
-<<<<<<< HEAD
     return error;
 }
 
@@ -225,14 +224,6 @@
 
     linear->weights->requires_gradient = requires_gradient;
     linear->bias->requires_gradient = requires_gradient;
-=======
-    if (probability < 0 || probability > 1)
-    {
-        free(dropout);
-        return ERROR(ERROR_DROPOUT, string_create("Dropout probability has to be between 0 and 1, but got %f", probability), NULL);
-    }
-    (*dropout)->probability = probability;
->>>>>>> 1c2288e3
 
     return NULL;
 }
@@ -414,6 +405,11 @@
         return ERROR(ERROR_MEMORY_ALLOCATION, string_create("failed to allocate %zu bytes.", sizeof(dropout_t)), NULL);
     }
 
+    if (probability < 0 || probability > 1)
+    {
+        free(dropout);
+        return ERROR(ERROR_DROPOUT, string_create("Dropout probability has to be between 0 and 1, but got %f", probability), NULL);
+    }
     (*dropout)->probability = probability;
 
     return NULL;
