--- conflicted
+++ resolved
@@ -280,7 +280,6 @@
     return error;
 }
 
-<<<<<<< HEAD
 nw_error_t *dropout_forward(dropout_t *dropout, tensor_t *x, tensor_t **y)
 {
     PRINTLN_DEBUG_LOCATION("input");
@@ -392,10 +391,7 @@
     PRINT_DEBUG_NEWLINE;
 }
 
-static nw_error_t *block_forward(block_t *block, tensor_t *x, tensor_t **y)
-=======
 static nw_error_t *convolution_forward(convolution_t *convolution, tensor_t *x, tensor_t **y)
->>>>>>> a3a8ba58
 {
     PRINTLN_DEBUG_LOCATION("input");
     PRINTLN_DEBUG_TENSOR("x", x);
@@ -416,7 +412,6 @@
     error = tensor_convolution(x, kernel, bias, &x_i, stride, padding);
     if (error)
     {
-<<<<<<< HEAD
         layer_t *layer = block->layers[i];
         if (!layer)
         {
@@ -458,10 +453,8 @@
 
         x = feature_map;
         feature_map = NULL;
-=======
         error = ERROR(ERROR_CONVOLUTION, string_create("failed to apply convolution."), error);
         goto cleanup;
->>>>>>> a3a8ba58
     }
 
     error = activation_forward(activation, x_i, y);
