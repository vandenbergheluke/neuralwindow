#include <view.h>
#include <runtime.h>
#include <buffer.h>
#include <tensor.h>
#include <function.h>
#include <cost.h>
#include <layer.h>
#include <init.h>
#include <train.h>
#include <optimizer.h>
#include <metric.h>
#include <measure.h>

#include <sys/types.h>
#include <sys/stat.h>
#include <unistd.h>
#include <mgl2/base_cf.h>
#include <mgl2/canvas_cf.h>
#include <mgl2/mgl_cf.h>

typedef struct mnist_dataset_t
{
    string_t images_path;
    string_t labels_path;
    FILE *images_file;
    FILE *labels_file;
    int64_t height;
    int64_t width;
    int64_t number_of_labels;
    int64_t image_offset;
    int64_t label_offset;
} mnist_dataset_t;

static uint32_t uint32_big_endian(uint8_t *buffer)
{
    uint32_t value = 0;
    value |= buffer[0] << 24;
    value |= buffer[1] << 16;
    value |= buffer[2] << 8;
    value |= buffer[3];
    return value;
}

void *plt_accuracies = NULL;
void *plt_costs = NULL;
float32_t *plt_count = NULL;


nw_error_t *bounded_plot(string_t title, string_t save_path,
          string_t x_str, void* x, int x_n,
          string_t y_str, void* y, int y_n,
          float64_t y_min, float64_t y_max,
          datatype_t datatype)
{
    HMGL graph = mgl_create_graph(800,400);

    HMDT x_mgl = mgl_create_data();
    HMDT y_mgl = mgl_create_data();

    mgl_data_set_float(x_mgl, x, x_n, 1, 1);
    switch (datatype)
    {
    case FLOAT32:
        mgl_data_set_float(y_mgl, (float32_t *) y, y_n, 1, 1);
        break;
    case FLOAT64:
        mgl_data_set_double(y_mgl, (float64_t *) y, y_n, 1, 1);
        break;
    default:
        mgl_delete_graph(graph);

        return ERROR(ERROR_DATATYPE, string_create("unknown datatype %d.", (int) datatype), NULL);
    }

    mgl_fill_background(graph, 1, 1, 1, 1);

    //mgl_subplot(graph, 3, 3, 4, "");
    mgl_inplot(graph, 0, 1, 0, 1);
    mgl_title(graph, title, "", 5);
    mgl_set_range_dat(graph, 'x', x_mgl, 0);
    mgl_set_range_val(graph, 'y', y_min, y_max);
    mgl_axis(graph, "xy", "", "");
    // |    long dashed line
    // h    grey
    mgl_axis_grid(graph, "xy", "|h", "");
    mgl_label(graph, 'x', x_str, 0, "");
    mgl_label(graph, 'y', y_str, 0, "");
    mgl_box(graph);
    // u    blue purple
    mgl_plot_xy(graph, x_mgl, y_mgl, "2u", "");

    mgl_write_png(graph, save_path, "w");

    mgl_delete_graph(graph);

    return NULL;
}

nw_error_t *plot(string_t title, string_t save_path,
          string_t x_str, void* x, int x_n,
          string_t y_str, void* y, int y_n,
          datatype_t datatype)
{
    HMGL graph = mgl_create_graph(800,400);

    HMDT x_mgl = mgl_create_data();
    HMDT y_mgl = mgl_create_data();

    mgl_data_set_float(x_mgl, x, x_n, 1, 1);
    switch (datatype)
    {
    case FLOAT32:
        mgl_data_set_float(y_mgl, (float32_t *) y, y_n, 1, 1);
        break;
    case FLOAT64:
        mgl_data_set_double(y_mgl, (float64_t *) y, y_n, 1, 1);
        break;
    default:
        mgl_delete_graph(graph);

        return ERROR(ERROR_DATATYPE, string_create("unknown datatype %d.", (int) datatype), NULL);
    }

    mgl_fill_background(graph, 1, 1, 1, 1);

    //mgl_subplot(graph, 3, 3, 4, "");
    mgl_inplot(graph, 0, 1, 0, 1);
    mgl_title(graph, title, "", 5);
    mgl_set_range_dat(graph, 'x', x_mgl, 0);
    mgl_set_range_dat(graph, 'y', y_mgl, 0);
    mgl_axis(graph, "xy", "", "");
    // |    long dashed line
    // h    grey
    mgl_axis_grid(graph, "xy", "|h", "");
    mgl_label(graph, 'x', x_str, 0, "");
    mgl_label(graph, 'y', y_str, 0, "");
    mgl_box(graph);
    // u    blue purple
    mgl_plot_xy(graph, x_mgl, y_mgl, "2u", "");

    mgl_write_png(graph, save_path, "w");

    mgl_delete_graph(graph);

    return NULL;
}

nw_error_t *mnist_metrics(dataset_type_t dataset_type, 
                          const tensor_t *y_true,
                          const tensor_t *y_pred,
                          const tensor_t *cost,
                          int64_t epoch,
                          int64_t epochs,
                          int64_t iteration,
                          int64_t iterations)
{
    CHECK_NULL_ARGUMENT(y_pred, "y_pred");
    CHECK_NULL_ARGUMENT(y_true, "y_true");
    CHECK_NULL_ARGUMENT(y_true, "cost");
    static void *accuracy_data = NULL;
    static void *cost_data = NULL;
    static int64_t time = 0; 
    tensor_t *total_accuracy = NULL;
    tensor_t *total_cost = NULL;
    tensor_t *mean_accuracy = NULL;
    tensor_t *mean_cost = NULL;
    nw_error_t *error = NULL;
    tensor_t *accuracy = NULL;
    tensor_t *probabilities = NULL;
    runtime_t runtime = cost->buffer->storage->runtime;
    datatype_t datatype = cost->buffer->storage->datatype;

    error = tensor_exponential(y_pred, &probabilities);
    if (error)
    {
        error = ERROR(ERROR_EXPONENTIAL, string_create("failed to exponentiate tensor."), error);
        goto cleanup;
    }

    switch (dataset_type)
    {
    case TRAIN:
        error = multiclass_accuracy(probabilities, y_true, &accuracy);
        break;
    case VALID:
        error = multiclass_accuracy(probabilities, y_true, &accuracy);
        break;
    case TEST:
        error = multiclass_accuracy(probabilities, y_true, &accuracy);
        break;
    default:
        error = ERROR(ERROR_DATASET_TYPE, string_create("unknown dataset type %d.", dataset_type), NULL);
        break;
    }

    if (error)
    {
        error = ERROR(ERROR_METRICS, string_create("failed to compute metrics."), error);
        goto cleanup;
    }

    if (!(iteration - 1))
    {
        size_t size = iterations * datatype_size(datatype);
        accuracy_data = (void *) malloc(size);
        if (!accuracy_data)
        {
            error = ERROR(ERROR_MEMORY_ALLOCATION, string_create("failed to allocate %zu bytes.", size), NULL);
            goto cleanup;
        }

        cost_data = (void *) malloc(size);
        if (!cost_data)
        {
            error = ERROR(ERROR_MEMORY_ALLOCATION, string_create("failed to allocate %zu bytes.", size), NULL);
            goto cleanup;
        }

        time = get_time_nanoseconds();
    }

    error = tensor_item(accuracy, accuracy_data + (iteration - 1) * datatype_size(datatype));
    if (error)
    {
        error = ERROR(ERROR_ITEM, string_create("failed to get tensor item."), NULL);
        goto cleanup;
    }

    error = tensor_item(cost, cost_data + (iteration - 1) * datatype_size(datatype));
    if (error)
    {
        error = ERROR(ERROR_ITEM, string_create("failed to get tensor item."), NULL);
        goto cleanup;
    }

    if (iteration == iterations)
    {
        int64_t shape[] = {iterations};
        int64_t rank = 1;
        
        error = tensor_from_data(&total_accuracy, accuracy_data, runtime, datatype, rank, shape, false, false, false);
        if (error)
        {
            error = ERROR(ERROR_CREATE, string_create("failed to create tensor."), error);
            goto cleanup;
        }

        error = tensor_from_data(&total_cost, cost_data, runtime, datatype, rank, shape, false, false, false);
        if (error)
        {
            error = ERROR(ERROR_CREATE, string_create("failed to create tensor."), error);
            goto cleanup;
        }

        error = tensor_mean(total_accuracy, &mean_accuracy, NULL, 0, false);
        if (error)
        {
            error = ERROR(ERROR_DIVISION, string_create("failed to get mean of tensor."), error);
            goto cleanup;
        }

        error = tensor_mean(total_cost, &mean_cost, NULL, 0, false);
        if (error)
        {
            error = ERROR(ERROR_DIVISION, string_create("failed to get mean of tensor."), error);
            goto cleanup;
        }

<<<<<<< HEAD
        LOG("Dataset %s - %ld/%ld Epochs", dataset_type_string(dataset_type), epoch, epochs);
=======
        error = tensor_item(mean_accuracy, plt_accuracies + datatype_size(datatype) * (epoch - 1));
        if (error)
        {
            error = ERROR(ERROR_ITEM, string_create("failed to get tensor item."), NULL);
            goto cleanup;
        }

        error = tensor_item(mean_cost, plt_costs + datatype_size(datatype) * (epoch - 1));
        if (error)
        {
            error = ERROR(ERROR_ITEM, string_create("failed to get tensor item."), NULL);
            goto cleanup;
        }

        plt_count[epoch - 1] = epoch;

        if (epoch == epochs) {
            switch (dataset_type)
            {
            case TRAIN:
                error = bounded_plot("MNIST Training Accuracy",
                          "img/mnist_accuracy_train.png",
                          "Epoch", plt_count, epochs,
                          "Accuracy", plt_accuracies, epochs,
                          0.0, 1.0, datatype);
                if (error)
                {
                    error = ERROR(ERROR_METRICS, string_create("failed to plot accuracy."), error);
                    goto cleanup;
                }

                error = plot("MNIST Training Cost",
                          "img/mnist_cost_train.png",
                          "Epoch", plt_count, epochs,
                          "Cost", plt_costs, epochs,
                          datatype);
                if (error)
                {
                    error = ERROR(ERROR_METRICS, string_create("failed to plot cost."), error);
                    goto cleanup;
                }
                break;
            case VALID:
                error = bounded_plot("MNIST Validation Accuracy",
                          "img/mnist_accuracy_valid.png",
                          "Epoch", plt_count, epochs,
                          "Accuracy", plt_accuracies, epochs,
                          0.0, 1.0, datatype);
                if (error)
                {
                    error = ERROR(ERROR_METRICS, string_create("failed to plot accuracy."), error);
                    goto cleanup;
                }

                error = plot("MNIST Validation Cost",
                          "img/mnist_cost_valid.png",
                          "Epoch", plt_count, epochs,
                          "Cost", plt_costs, epochs,
                          datatype);
                if (error)
                {
                    error = ERROR(ERROR_METRICS, string_create("failed to plot cost."), error);
                    goto cleanup;
                }
                break;
            case TEST:
                break;
            default:
                error = ERROR(ERROR_DATASET_TYPE, string_create("unknown dataset type %d.", dataset_type), NULL);
                goto cleanup;
            }
        }

        LOG("Dataset %s - %lu/%lu Epochs", dataset_type_string(dataset_type), epoch, epochs);
>>>>>>> bbedd581
        LOG_SCALAR_TENSOR(" - Cost", mean_cost);
        LOG_SCALAR_TENSOR("- Accuracy", mean_accuracy);
        LOG("- Time: %lfs", (float64_t) (get_time_nanoseconds() - time) * (float64_t) 1e-9);
        LOG_NEWLINE;
    }

cleanup:

    tensor_destroy(accuracy);
    tensor_destroy(probabilities);
    tensor_destroy(mean_accuracy);
    tensor_destroy(mean_cost);
    tensor_destroy(total_accuracy);
    tensor_destroy(total_cost);

    return error;
}

nw_error_t *mnist_setup(void *arguments) 
{
    CHECK_NULL_ARGUMENT(arguments, "arguments");

    nw_error_t *error = NULL;
    mnist_dataset_t *mnist_dataset = (mnist_dataset_t *) arguments;

    uint8_t buffer[4];
    size_t read;

    mnist_dataset->images_file = fopen(mnist_dataset->images_path, "rb");
    if (!mnist_dataset->images_file)
    {
        return ERROR(ERROR_FILE, string_create("failed to open %s.", mnist_dataset->images_path), NULL);
    }

    mnist_dataset->labels_file = fopen(mnist_dataset->labels_path, "rb");
    if (!mnist_dataset->images_file)
    {
        return ERROR(ERROR_FILE, string_create("failed to open %s.", mnist_dataset->labels_path), NULL);
    }

    // Magic Number
    read = fread(buffer, sizeof(buffer), 1, mnist_dataset->images_file);
    if (!read)
    {
        ERROR(ERROR_FILE, string_create("failed to read file."), NULL);
    }

    // Number of samples
    read = fread(buffer, sizeof(buffer), 1, mnist_dataset->images_file);
    if (!read)
    {
        ERROR(ERROR_FILE, string_create("failed to read file."), NULL);
    }

    // Height
    read = fread(buffer, sizeof(buffer), 1, mnist_dataset->images_file);
    if (!read)
    {
        ERROR(ERROR_FILE, string_create("failed to read file."), NULL);
    }
    mnist_dataset->height = (int64_t) uint32_big_endian(buffer);

    // Width
    read = fread(buffer, sizeof(buffer), 1, mnist_dataset->images_file);
    if (!read)
    {
        ERROR(ERROR_FILE, string_create("failed to read file."), NULL);
    }
    mnist_dataset->width = (int64_t) uint32_big_endian(buffer);

    mnist_dataset->number_of_labels = 10;
    mnist_dataset->image_offset = 16;
    mnist_dataset->label_offset = 8;

    return error;
}

nw_error_t *mnist_teardown(void *arguments) 
{
    CHECK_NULL_ARGUMENT(arguments, "arguments");

    int status;
    mnist_dataset_t *mnist_dataset = (mnist_dataset_t *) arguments;

    status = fclose(mnist_dataset->images_file);
    if (status)
    {
        return ERROR(ERROR_FILE, string_create("failed to close file %s.", mnist_dataset->images_path), NULL);
    }

    status = fclose(mnist_dataset->labels_file);
    if (status)
    {
        return ERROR(ERROR_FILE, string_create("failed to close file %s.", mnist_dataset->labels_path), NULL);
    }
    
    return NULL;
}

nw_error_t *mnist_dataloader(int64_t index, batch_t *batch, void *arguments)
{
    CHECK_NULL_ARGUMENT(arguments, "arguments");
    CHECK_NULL_ARGUMENT(batch, "batch");

    int status;
    size_t read;
    nw_error_t *error = NULL;
    mnist_dataset_t *mnist_dataset = (mnist_dataset_t *) arguments;
    int64_t number_of_pixels = mnist_dataset->height * mnist_dataset->width;
    int64_t number_of_labels = mnist_dataset->number_of_labels;
    int64_t batch_size = batch->batch_size;
    int64_t m = batch_size * number_of_labels;
    int64_t n = batch_size * number_of_pixels;
    void *data = NULL;
    void *labels = NULL;
    datatype_t datatype = batch->datatype;
    runtime_t runtime = batch->runtime;
    uint8_t file_buffer[1];
    bool_t copy = runtime == CU_RUNTIME;
    size_t size = datatype_size(datatype);

    data = (void *) malloc(size * n);
    if (!data)
    {
        return ERROR(ERROR_MEMORY_ALLOCATION, string_create("failed to allocate %zu bytes.", (size_t) (size * n)), NULL);
    }

    labels = (void *) malloc(size * m);
    if (!labels)
    {
        return ERROR(ERROR_MEMORY_ALLOCATION, string_create("failed to allocate %zu bytes.", (size_t) (size * m)), NULL);
    }

    status = fseek(mnist_dataset->images_file, mnist_dataset->image_offset + index * number_of_pixels , SEEK_SET);
    if (status)
    {
        return ERROR(ERROR_FILE, string_create("failed to move to offset in file."), NULL);
    }

    status = fseek(mnist_dataset->labels_file, mnist_dataset->label_offset + index , SEEK_SET);
    if (status)
    {
        return ERROR(ERROR_FILE, string_create("failed to move to offset in file."), NULL);
    }

    for (int64_t i = 0; i < n; ++i)
    {
        read = fread(file_buffer, sizeof(file_buffer), 1, mnist_dataset->images_file);
        if (!read)
        {
            return ERROR(ERROR_FILE, string_create("failed to read file."), NULL);
        }

        switch (datatype)
        {
        case FLOAT32:
            ((float32_t *) data)[i] = (float32_t) *file_buffer / (float64_t) 255.0;
            break;
        case FLOAT64:
            ((float64_t *) data)[i] = (float64_t) *file_buffer / (float64_t) 255.0;
            break;
        default:
            return ERROR(ERROR_DATATYPE, string_create("unsupported datatype."), NULL);
        }
    }

    for (int64_t i = 0; i < batch_size; ++i)
    {
        read = fread(file_buffer, sizeof(file_buffer), 1, mnist_dataset->labels_file);
        if (!read)
        {
            return ERROR(ERROR_FILE, string_create("failed to read file."), NULL);
        }

        for (int64_t j = 0; j < number_of_labels; ++j)
        {
            switch (datatype)
            {
            case FLOAT32:
                ((float32_t *) labels)[i * number_of_labels + j] = ((uint8_t) j == *file_buffer) ? (float32_t) 1.0 : (float32_t) 0.0;
                break;
            case FLOAT64:
                ((float64_t *) labels)[i * number_of_labels + j] = ((uint8_t) j == *file_buffer) ? (float64_t) 1.0 : (float64_t) 0.0;
                break;
            default:
                return ERROR(ERROR_DATATYPE, string_create("unsupported datatype."), NULL);
            }
        }
    }

    error = tensor_from_data(&batch->x, data, runtime, datatype, 2, (int64_t[]) {batch_size, number_of_pixels}, copy, false, true);
    if (error)
    {
        return ERROR(ERROR_CREATE, string_create("failed to create tensor."), error);
    }

    error = tensor_from_data(&batch->y, labels, runtime, datatype, 2, (int64_t[]) {batch_size, number_of_labels}, copy, false, true);
    if (error)
    {
        return ERROR(ERROR_CREATE, string_create("failed to create tensor."), error);
    }

    if (copy)
    {
        free(data);
        free(labels);
    }

    return error;
}

nw_error_t *mnist_model_create(model_t **model, runtime_t runtime, datatype_t datatype)
{
    CHECK_NULL_ARGUMENT(model, "model");

    nw_error_t *error = NULL;

    layer_t *input_layer = NULL;
    layer_t *output_layer = NULL;
    block_t *block = NULL;
    activation_t *input_activation = NULL;
    parameter_init_t *weight_init = NULL;
    parameter_init_t *bias_init = NULL;
    activation_t *output_activation = NULL;
    void *mean = NULL;
    void *standard_deviation = NULL;
    size_t size = datatype_size(datatype);

    mean = (void *) malloc(size);
    if (!mean)
    {
        error = ERROR(ERROR_MEMORY_ALLOCATION, string_create("failed to allocate %zu bytes.", size), NULL);
        goto cleanup;
    }

    standard_deviation = (void *) malloc(size);
    if (!standard_deviation)
    {
        error = ERROR(ERROR_MEMORY_ALLOCATION, string_create("failed to allocate %zu bytes.", size), NULL);
        goto cleanup;
    }

    switch (datatype)
    {
    case FLOAT32:
        *(float32_t *) mean = (float32_t) 0.0;
        *(float32_t *) standard_deviation = (float32_t) 1.0;
        break;
    case FLOAT64:
        *(float64_t *) mean = (float64_t) 0.0;
        *(float64_t *) standard_deviation = (float64_t) 1.0;
        break;
    default:
        error = ERROR(ERROR_DATATYPE, string_create("unknown datatype %d.", (int) datatype), NULL);
        goto cleanup;
    }

    error = normal_parameter_init(&weight_init, mean, standard_deviation);
    if (error)
    {
        error = ERROR(ERROR_CREATE, string_create("failed to create normal initializer."), error);
        goto cleanup;
    }

    error = zeroes_parameter_init(&bias_init);
    if (error)
    {
        error = ERROR(ERROR_CREATE, string_create("failed to create zero initializer."), error);
        goto cleanup;
    }

    error = rectified_linear_activation_create(&input_activation);
    if (error)
    {
        error = ERROR(ERROR_CREATE, string_create("failed to create rectified linear activation."), error);
        goto cleanup;
    }

    error = linear_layer_create(&input_layer, 784, 128, runtime, datatype, true, input_activation, weight_init, bias_init);
    if (error)
    {
        error = ERROR(ERROR_CREATE, string_create("failed to create linear layer."), error);
        goto cleanup;
    }

    error = logsoftmax_activation_create(&output_activation, (int64_t) 1);
    if (error)
    {
        error = ERROR(ERROR_CREATE, string_create("failed to create softmax activation."), error);
        goto cleanup;
    }

    error = linear_layer_create(&output_layer, 128, 10, runtime, datatype, true, output_activation, weight_init, bias_init);
    if (error)
    {
        error = ERROR(ERROR_CREATE, string_create("failed to create linear layer."), error);
        goto cleanup;
    }

    error = block_create(&block, 2, input_layer, output_layer);
    if (error)
    {
        error = ERROR(ERROR_CREATE, string_create("failed to create block."), error);
        goto cleanup;
    }

    error = model_create(model, block);
    if (error)
    {
        error = ERROR(ERROR_CREATE, string_create("failed to create model."), error);
        goto cleanup;
    }
    
cleanup:

    free(mean);
    free(standard_deviation);
    parameter_init_destroy(weight_init);
    parameter_init_destroy(bias_init);
    if (!error)
    {
        return error;
    }

    if (!input_layer)
    {
        activation_destroy(input_activation);
    }
    if (!output_layer)
    {
        activation_destroy(output_activation);
    }
    if (!block)
    {
        layer_destroy(input_layer);
        layer_destroy(output_layer);
    }
    block_destroy(block);

    return error;
}

void mnist_model_destroy(model_t *model)
{
    model_destroy(model);
}

int main(void)
{
    mnist_dataset_t mnist_dataset = (mnist_dataset_t) {
        .images_path = "../data/train-images-idx3-ubyte",
        .labels_path = "../data/train-labels-idx1-ubyte",
        .images_file = NULL,
        .labels_file = NULL,
    };

    nw_error_t *error = NULL;
    int64_t epochs = 200;
    model_t *model = NULL;
    runtime_t runtime = OPENBLAS_RUNTIME;
    datatype_t datatype = FLOAT32;
    int64_t number_of_samples = 60000;
    batch_t *batch = NULL;
    int64_t batch_size = 128;
    bool_t shuffle = true;
    float32_t train_split = 0.7;
    float32_t valid_split = 0.2;
    float32_t test_split = 0.1;
    optimizer_t *optimizer = NULL;
    float32_t learning_rate = 0.0001;
    float32_t momentum = 0.0;
    float32_t dampening = 0.0;
    float32_t weight_decay = 0.0;
    bool_t nesterov = false;

    mkdir("img", S_IRWXU);

    plt_accuracies = malloc(epochs * datatype_size(datatype));
    plt_costs = malloc(epochs * datatype_size(datatype));
    plt_count = malloc(epochs * sizeof(float32_t));

    error = runtime_create_context(runtime);
    if (error)
    {
        error = ERROR(ERROR_CREATE, string_create("failed to create context."), error);
        goto cleanup;
    }

    error = batch_create(&batch, batch_size, datatype, runtime);
    if (error)
    {
        error = ERROR(ERROR_CREATE, string_create("failed to create batch."), error);
        goto cleanup;
    }

    error = mnist_model_create(&model, runtime, datatype);
    if (error)
    {
        error = ERROR(ERROR_CREATE, string_create("failed to create model."), error);
        goto cleanup;
    }

    error = optimizer_stochastic_gradient_descent_create(&optimizer, datatype, (void *) &learning_rate, (void *) &momentum, (void *) &dampening, &weight_decay, nesterov);
    if (error)
    {
        error = ERROR(ERROR_CREATE, string_create("failed to create optimizer."), error);
        goto cleanup;
    }

    error = fit(epochs, number_of_samples, batch, shuffle, train_split, valid_split, test_split, model, optimizer,
                &mnist_dataset, &mnist_setup, &mnist_teardown, &mnist_dataloader, &negative_log_likelihood, &mnist_metrics);
    if (error)
    {
        error = ERROR(ERROR_TRAIN, string_create("failed to fit model."), error);
        goto cleanup;
    }

cleanup:

    free(plt_accuracies);
    free(plt_costs);
    free(plt_count);

    runtime_destroy_context(runtime);
    optimizer_destroy(optimizer);
    batch_destroy(batch);
    mnist_model_destroy(model);

    if (error)
    {
        error_print(error);
        error_destroy(error);

        return EXIT_FAILURE;
    }

    return EXIT_SUCCESS;
}<|MERGE_RESOLUTION|>--- conflicted
+++ resolved
@@ -266,9 +266,6 @@
             goto cleanup;
         }
 
-<<<<<<< HEAD
-        LOG("Dataset %s - %ld/%ld Epochs", dataset_type_string(dataset_type), epoch, epochs);
-=======
         error = tensor_item(mean_accuracy, plt_accuracies + datatype_size(datatype) * (epoch - 1));
         if (error)
         {
@@ -343,7 +340,6 @@
         }
 
         LOG("Dataset %s - %lu/%lu Epochs", dataset_type_string(dataset_type), epoch, epochs);
->>>>>>> bbedd581
         LOG_SCALAR_TENSOR(" - Cost", mean_cost);
         LOG_SCALAR_TENSOR("- Accuracy", mean_accuracy);
         LOG("- Time: %lfs", (float64_t) (get_time_nanoseconds() - time) * (float64_t) 1e-9);
