#include <iostream>
extern "C"
{
#include <datatype.h>
#include <check.h>
#include <view.h>
#include <buffer.h>
#include <tensor.h>
#include <function.h>
#include <test_helper.h>
#include <random.h>
}
#include <test_helper_torch.h>

typedef enum tensor_unary_type_t
{
    TENSOR_EXPONENTIAL,
    TENSOR_LOGARITHM,
    TENSOR_SINE,
    TENSOR_COSINE,
    TENSOR_SQUARE_ROOT,
    TENSOR_RECIPROCAL,
    TENSOR_CONTIGUOUS,
    TENSOR_NEGATION,
    TENSOR_RECTIFIED_LINEAR,
    TENSOR_SIGMOID,
<<<<<<< HEAD
    TENSOR_TANH,
=======
    TENSOR_ABSOLUTE,
>>>>>>> d90dd9ba
    TENSOR_LEAKY_RECTIFIED_LINEAR,
} tensor_unary_type_t;

#define CASES_0_0 7
#define CASES_1_0 10
#define CASES_2_0 16
#define CASES_3_0 24
#define CASES_4_0 32
#define CASES_5_0 30

#define CASES CASES_0_0 + CASES_1_0 + CASES_2_0 + CASES_3_0 + CASES_4_0 + CASES_5_0

nw_error_t *error;

tensor_t *tensors[RUNTIMES][DATATYPES][CASES];
tensor_t *returned_tensors[RUNTIMES][DATATYPES][CASES];
tensor_t *expected_tensors[RUNTIMES][DATATYPES][CASES];
tensor_t *expected_gradients[RUNTIMES][DATATYPES][CASES];
torch::Tensor torch_tensors[RUNTIMES][DATATYPES][CASES];

std::vector<int64_t> shapes[CASES] = {
    // Cases 0.0
    {},
    {1},
    {2},
    {3, 2},
    {2, 3, 4},
    {2, 3, 4, 5},
    {6, 5, 4, 3, 2},
    // Cases 1.0
    {},
    {1},
    {1},
    {1},
    {1},
    {1},
    {3},
    {4},
    {5},
    {6},
    // Cases 2.0
    {1, 1},
    {1, 3},
    {2, 1},
    {2, 3},
    {1, 1},
    {1, 3},
    {2, 1},
    {2, 3},
    {1, 1},
    {1, 3},
    {2, 1},
    {2, 3},
    {1, 1},
    {1, 3},
    {2, 1},
    {2, 3},
    // Cases 3.0
    {1, 1, 1},
    {4, 3, 2},
    {4, 3, 1},
    {1, 3, 2},
    {4, 1, 2},
    {1, 1, 2},
    {4, 1, 1},
    {1, 3, 1},
    {1, 1, 1},
    {4, 3, 2},
    {4, 3, 1},
    {1, 3, 2},
    {4, 1, 2},
    {1, 1, 2},
    {4, 1, 1},
    {1, 3, 1},
    {1, 1, 1},
    {4, 3, 2},
    {4, 3, 1},
    {1, 3, 2},
    {4, 1, 2},
    {1, 1, 2},
    {4, 1, 1},
    {1, 3, 1},
    // Cases 4.0
    {1, 1, 1, 1},
    {5, 4, 3, 2},
    {5, 4, 3, 1},
    {5, 4, 1, 2},
    {5, 1, 3, 2},
    {1, 4, 3, 2},
    {1, 1, 3, 2},
    {1, 4, 1, 2},
    {1, 4, 3, 1},
    {5, 1, 1, 2},
    {5, 1, 3, 1},
    {5, 4, 1, 1},
    {5, 1, 1, 1},
    {1, 1, 1, 2},
    {1, 4, 1, 1},
    {1, 1, 3, 1},
    {1, 1, 1, 1},
    {5, 4, 3, 2},
    {5, 4, 3, 1},
    {5, 4, 1, 2},
    {5, 1, 3, 2},
    {1, 4, 3, 2},
    {1, 1, 3, 2},
    {1, 4, 1, 2},
    {1, 4, 3, 1},
    {5, 1, 1, 2},
    {5, 1, 3, 1},
    {5, 4, 1, 1},
    {5, 1, 1, 1},
    {1, 1, 1, 2},
    {1, 4, 1, 1},
    {1, 1, 3, 1},
    // Cases 5.0
    {1, 1, 1, 1, 1},
    {6, 5, 4, 3, 2},
    {6, 5, 4, 3, 1},
    {6, 5, 4, 1, 2},
    {6, 5, 1, 3, 2},
    {6, 1, 4, 3, 2},
    {1, 5, 4, 3, 2},
    {1, 1, 4, 3, 2},
    {1, 5, 1, 3, 2},
    {1, 5, 4, 1, 2},
    {1, 5, 4, 3, 1},
    {6, 1, 1, 3, 2},
    {6, 1, 4, 1, 2},
    {6, 1, 4, 3, 1},
    {6, 5, 1, 1, 2},
    {6, 5, 1, 3, 1},
    {6, 5, 4, 1, 1},
    {6, 5, 1, 1, 1},
    {6, 1, 4, 1, 1},
    {1, 5, 4, 1, 1},
    {1, 5, 1, 3, 1},
    {1, 1, 4, 3, 1},
    {1, 1, 4, 1, 2},
    {1, 1, 1, 3, 2},
    {6, 1, 1, 1, 2},
    {1, 1, 1, 1, 2},
    {1, 1, 1, 3, 1},
    {1, 1, 4, 1, 1},
    {1, 5, 1, 1, 1},
    {6, 1, 1, 1, 1},
};

std::vector<int64_t> expanded_shapes[CASES] = {
    // Cases 0.0
    {},
    {1},
    {2},
    {3, 2},
    {2, 3, 4},
    {2, 3, 4, 5},
    {6, 5, 4, 3, 2},
    // Cases 1.0
    {1},
    {2},
    {2, 3},
    {2, 3, 4},
    {2, 3, 4, 5},
    {2, 3, 4, 5, 6},
    {2, 3},
    {2, 3, 4},
    {2, 3, 4, 5},
    {2, 3, 4, 5, 6},
    // Cases 2.0
    {2, 3},
    {2, 3},
    {2, 3},
    {2, 3},
    {4, 2, 3},
    {4, 2, 3},
    {4, 2, 3},
    {4, 2, 3},
    {5, 4, 2, 3},
    {5, 4, 2, 3},
    {5, 4, 2, 3},
    {5, 4, 2, 3},
    {6, 5, 4, 2, 3},
    {6, 5, 4, 2, 3},
    {6, 5, 4, 2, 3},
    {6, 5, 4, 2, 3},
    // Cases 3.0
    {4, 3, 2},
    {4, 3, 2},
    {4, 3, 2},
    {4, 3, 2},
    {4, 3, 2},
    {4, 3, 2},
    {4, 3, 2},
    {4, 3, 2},
    {5, 4, 3, 2},
    {5, 4, 3, 2},
    {5, 4, 3, 2},
    {5, 4, 3, 2},
    {5, 4, 3, 2},
    {5, 4, 3, 2},
    {5, 4, 3, 2},
    {5, 4, 3, 2},
    {6, 5, 4, 3, 2},
    {6, 5, 4, 3, 2},
    {6, 5, 4, 3, 2},
    {6, 5, 4, 3, 2},
    {6, 5, 4, 3, 2},
    {6, 5, 4, 3, 2},
    {6, 5, 4, 3, 2},
    {6, 5, 4, 3, 2},
    // Cases 4.0
    {5, 4, 3, 2},
    {5, 4, 3, 2},
    {5, 4, 3, 2},
    {5, 4, 3, 2},
    {5, 4, 3, 2},
    {5, 4, 3, 2},
    {5, 4, 3, 2},
    {5, 4, 3, 2},
    {5, 4, 3, 2},
    {5, 4, 3, 2},
    {5, 4, 3, 2},
    {5, 4, 3, 2},
    {5, 4, 3, 2},
    {5, 4, 3, 2},
    {5, 4, 3, 2},
    {5, 4, 3, 2},
    {6, 5, 4, 3, 2},
    {6, 5, 4, 3, 2},
    {6, 5, 4, 3, 2},
    {6, 5, 4, 3, 2},
    {6, 5, 4, 3, 2},
    {6, 5, 4, 3, 2},
    {6, 5, 4, 3, 2},
    {6, 5, 4, 3, 2},
    {6, 5, 4, 3, 2},
    {6, 5, 4, 3, 2},
    {6, 5, 4, 3, 2},
    {6, 5, 4, 3, 2},
    {6, 5, 4, 3, 2},
    {6, 5, 4, 3, 2},
    {6, 5, 4, 3, 2},
    {6, 5, 4, 3, 2},
    // Cases 5.0
    {6, 5, 4, 3, 2},
    {6, 5, 4, 3, 2},
    {6, 5, 4, 3, 2},
    {6, 5, 4, 3, 2},
    {6, 5, 4, 3, 2},
    {6, 5, 4, 3, 2},
    {6, 5, 4, 3, 2},
    {6, 5, 4, 3, 2},
    {6, 5, 4, 3, 2},
    {6, 5, 4, 3, 2},
    {6, 5, 4, 3, 2},
    {6, 5, 4, 3, 2},
    {6, 5, 4, 3, 2},
    {6, 5, 4, 3, 2},
    {6, 5, 4, 3, 2},
    {6, 5, 4, 3, 2},
    {6, 5, 4, 3, 2},
    {6, 5, 4, 3, 2},
    {6, 5, 4, 3, 2},
    {6, 5, 4, 3, 2},
    {6, 5, 4, 3, 2},
    {6, 5, 4, 3, 2},
    {6, 5, 4, 3, 2},
    {6, 5, 4, 3, 2},
    {6, 5, 4, 3, 2},
    {6, 5, 4, 3, 2},
    {6, 5, 4, 3, 2},
    {6, 5, 4, 3, 2},
    {6, 5, 4, 3, 2},
    {6, 5, 4, 3, 2},
};

float32_t leaky_relu_arguments_f[CASES];
float64_t leaky_relu_arguments[CASES];

void setup(void)
{
    for (int i = 0; i < RUNTIMES; i++)
    {
        runtime_create_context((runtime_t) i);
        for (int j = 0; j < DATATYPES; j++)
        {
            for (int k = 0; k < CASES; ++k)
            {
                tensors[i][j][k] = NULL;
                returned_tensors[i][j][k] = NULL;
                expected_tensors[i][j][k] = NULL;
                expected_gradients[i][j][k] = NULL;

                switch ((datatype_t) j)
                {
                case FLOAT32:
                    leaky_relu_arguments_f[k] = uniformf(0.0, 0.99);
                    torch_tensors[i][j][k] = torch::randn(shapes[k], 
                                                          torch::TensorOptions().dtype(torch::kFloat32).requires_grad(true)
                                                          ).expand(expanded_shapes[k]);
                    break;
                case FLOAT64:
                    leaky_relu_arguments[k] = uniform(0.0, 0.99);
                    torch_tensors[i][j][k] = torch::randn(shapes[k],
                                                          torch::TensorOptions().dtype(torch::kFloat64).requires_grad(true)
                                                          ).expand(expanded_shapes[k]);
                    break;
                default:
                    ck_abort_msg("unknown datatype.");
                }
                torch_tensors[i][j][k].retain_grad();

                tensors[i][j][k] = torch_to_tensor(torch_tensors[i][j][k], (runtime_t) i, (datatype_t) j);
            }
        }
    }
}

void teardown(void)
{
    for (int i = 0; i < RUNTIMES; i++)
    {
        runtime_destroy_context((runtime_t) i);
        for (int j = 0; j < DATATYPES; j++)
        {
            for (int k = 0; k < CASES; k++)
            {
                tensor_destroy(tensors[i][j][k]);
                tensor_destroy(expected_tensors[i][j][k]);
                tensor_destroy(expected_gradients[i][j][k]);
            }
        }
    }

    error_print(error);
    error_destroy(error);
}

void test_unary(tensor_unary_type_t tensor_unary_type)
{
    for (int i = 0; i < RUNTIMES; i++)
    {
        for (int j = 0; j < DATATYPES; j++)
        {
            datatype_t datatype = (datatype_t) j;
            for (int k = 0; k < CASES; k++)
            {
                torch::Tensor expected_tensor;

                switch (tensor_unary_type)
                {
                case TENSOR_EXPONENTIAL:
                    expected_tensor = torch::exp(torch_tensors[i][j][k]);
                    break;
                case TENSOR_LOGARITHM:
                    expected_tensor = torch::log(torch_tensors[i][j][k]);
                    break;
                case TENSOR_SINE:
                    expected_tensor = torch::sin(torch_tensors[i][j][k]);
                    break;
                case TENSOR_COSINE:
                    expected_tensor = torch::cos(torch_tensors[i][j][k]);
                    break;
                case TENSOR_SQUARE_ROOT:
                    expected_tensor = torch::sqrt(torch_tensors[i][j][k]);
                    break;
                case TENSOR_RECIPROCAL:
                    expected_tensor = torch::reciprocal(torch_tensors[i][j][k]);
                    break;
                case TENSOR_CONTIGUOUS:
                    expected_tensor = torch_tensors[i][j][k].contiguous();
                    break;
                case TENSOR_NEGATION:
                    expected_tensor = torch::neg(torch_tensors[i][j][k]);
                    break;
                case TENSOR_RECTIFIED_LINEAR:
                    expected_tensor = torch::relu(torch_tensors[i][j][k]);
                    break;
                case TENSOR_SIGMOID:
                    expected_tensor = torch::sigmoid(torch_tensors[i][j][k]);
                    break;
<<<<<<< HEAD
                case TENSOR_TANH:
                    expected_tensor = torch::tanh(torch_tensors[i][j][k]);
=======
                case TENSOR_ABSOLUTE:
                    expected_tensor = torch::abs(torch_tensors[i][j][k]);
>>>>>>> d90dd9ba
                    break;
                case TENSOR_LEAKY_RECTIFIED_LINEAR:
                    switch (datatype)
                    {
                    case FLOAT32:
                        expected_tensor = torch::leaky_relu(torch_tensors[i][j][k], leaky_relu_arguments_f[k]);
                        break;
                    case FLOAT64:
                        expected_tensor = torch::leaky_relu(torch_tensors[i][j][k], leaky_relu_arguments[k]);
                        break;
                    default:
                        ck_abort_msg("unknown data type.");
                    }
                    break;
                default:
                    ck_abort_msg("unknown unary type.");
                }
                expected_tensor.sum().backward();

                expected_tensors[i][j][k] = torch_to_tensor(expected_tensor, (runtime_t) i, (datatype_t) j);

                switch (tensor_unary_type)
                {
                case TENSOR_EXPONENTIAL:
                    error = tensor_exponential(tensors[i][j][k], &returned_tensors[i][j][k]);
                    break;
                case TENSOR_LOGARITHM:
                    error = tensor_logarithm(tensors[i][j][k], &returned_tensors[i][j][k]);
                    break;
                case TENSOR_SINE:
                    error = tensor_sine(tensors[i][j][k], &returned_tensors[i][j][k]);
                    break;
                case TENSOR_COSINE:
                    error = tensor_cosine(tensors[i][j][k], &returned_tensors[i][j][k]);
                    break;
                case TENSOR_SQUARE_ROOT:
                    error = tensor_square_root(tensors[i][j][k], &returned_tensors[i][j][k]);
                    break;
                case TENSOR_RECIPROCAL:
                    error = tensor_reciprocal(tensors[i][j][k], &returned_tensors[i][j][k]);
                    break;
                case TENSOR_CONTIGUOUS:
                    error = tensor_contiguous(tensors[i][j][k], &returned_tensors[i][j][k]);
                    break;
                case TENSOR_NEGATION:
                    error = tensor_negation(tensors[i][j][k], &returned_tensors[i][j][k]);
                    break;
                case TENSOR_RECTIFIED_LINEAR:
                    error = tensor_rectified_linear(tensors[i][j][k], &returned_tensors[i][j][k]);
                    break;
                case TENSOR_SIGMOID:
                    error = tensor_sigmoid(tensors[i][j][k], &returned_tensors[i][j][k]);
                    break;
<<<<<<< HEAD
                case TENSOR_TANH:
                    error = tensor_tanh(tensors[i][j][k], &returned_tensors[i][j][k]);
=======
                case TENSOR_ABSOLUTE:
                    error = tensor_absolute(tensors[i][j][k], &returned_tensors[i][j][k]);
>>>>>>> d90dd9ba
                    break;
                case TENSOR_LEAKY_RECTIFIED_LINEAR:
                    switch (datatype)
                    {
                    case FLOAT32:
                        error = tensor_leaky_rectified_linear(tensors[i][j][k], (void *) &leaky_relu_arguments_f[k], &returned_tensors[i][j][k]);
                        break;
                    case FLOAT64:
                        error = tensor_leaky_rectified_linear(tensors[i][j][k], (void *) &leaky_relu_arguments[k], &returned_tensors[i][j][k]);
                        break;
                    default:
                        ck_abort_msg("unknown data type.");
                    }
                    break;
                default:
                    ck_abort_msg("unknown unary type.");
                }
                ck_assert_ptr_null(error);

                if (tensor_unary_type == TENSOR_CONTIGUOUS)
                {
                    ck_assert_tensor_eq(returned_tensors[i][j][k], expected_tensors[i][j][k]);
                }
                else
                {
                    ck_assert_tensor_equiv(returned_tensors[i][j][k], expected_tensors[i][j][k]);
                }

                expected_gradients[i][j][k] = torch_to_tensor(torch_tensors[i][j][k].grad(), (runtime_t) i, (datatype_t) j);

                // Back prop
                tensor_t *cost = NULL;
                error = tensor_summation(returned_tensors[i][j][k], &cost, NULL, 0, false);
                ck_assert_ptr_null(error);
                error = tensor_backward(cost, NULL);
                ck_assert_ptr_null(error);

                ck_assert_tensor_equiv(tensors[i][j][k]->gradient, expected_gradients[i][j][k]);
            }
        }
    }
}

START_TEST(test_exponential)
{
    test_unary(TENSOR_EXPONENTIAL);
}
END_TEST

START_TEST(test_logarithm)
{
    test_unary(TENSOR_LOGARITHM);
}
END_TEST

START_TEST(test_sine)
{
    test_unary(TENSOR_SINE);
}
END_TEST

START_TEST(test_cosine)
{
    test_unary(TENSOR_COSINE);
}
END_TEST

START_TEST(test_square_root)
{
    test_unary(TENSOR_SQUARE_ROOT);
}
END_TEST

START_TEST(test_reciprocal)
{
    test_unary(TENSOR_RECIPROCAL);
}
END_TEST

START_TEST(test_contiguous)
{
    test_unary(TENSOR_CONTIGUOUS);
}
END_TEST

START_TEST(test_negation)
{
    test_unary(TENSOR_NEGATION);
}
END_TEST

START_TEST(test_rectified_linear)
{
    test_unary(TENSOR_RECTIFIED_LINEAR);
}
END_TEST

START_TEST(test_sigmoid)
{
    test_unary(TENSOR_SIGMOID);
}
END_TEST

START_TEST(test_absolute)
{
    test_unary(TENSOR_ABSOLUTE);
}
END_TEST

START_TEST(test_leaky_rectified_linear)
{
    test_unary(TENSOR_LEAKY_RECTIFIED_LINEAR);
}
END_TEST

START_TEST(test_tanh)
{
    test_unary(TENSOR_TANH);
}
END_TEST

Suite *make_unary_suite(void)
{
    Suite *s;
    TCase *tc_unary;

    s = suite_create("Test Unary Tensor Suite");

    tc_unary = tcase_create("Test Unary Tensor Case");
    tcase_add_checked_fixture(tc_unary, setup, teardown);
    tcase_add_test(tc_unary, test_exponential);
    tcase_add_test(tc_unary, test_logarithm);
    tcase_add_test(tc_unary, test_sine);
    tcase_add_test(tc_unary, test_cosine);
    tcase_add_test(tc_unary, test_square_root);
    tcase_add_test(tc_unary, test_reciprocal);
    tcase_add_test(tc_unary, test_contiguous);
    tcase_add_test(tc_unary, test_negation);
    tcase_add_test(tc_unary, test_rectified_linear);
    tcase_add_test(tc_unary, test_sigmoid);
    tcase_add_test(tc_unary, test_absolute);
    tcase_add_test(tc_unary, test_leaky_rectified_linear);
    tcase_add_test(tc_unary, test_tanh);

    suite_add_tcase(s, tc_unary);

    return s;
}

int main(void)
{
    // Set seed
    torch::manual_seed(SEED);
    set_seed(SEED);

    int number_failed;
    SRunner *sr;

    sr = srunner_create(make_unary_suite());
    srunner_set_fork_status(sr, CK_NOFORK);
    srunner_run_all(sr, CK_VERBOSE);

    number_failed = srunner_ntests_failed(sr);
    srunner_free(sr);
    return (number_failed == 0) ? EXIT_SUCCESS : EXIT_FAILURE;
}<|MERGE_RESOLUTION|>--- conflicted
+++ resolved
@@ -24,11 +24,8 @@
     TENSOR_NEGATION,
     TENSOR_RECTIFIED_LINEAR,
     TENSOR_SIGMOID,
-<<<<<<< HEAD
     TENSOR_TANH,
-=======
     TENSOR_ABSOLUTE,
->>>>>>> d90dd9ba
     TENSOR_LEAKY_RECTIFIED_LINEAR,
 } tensor_unary_type_t;
 
@@ -410,13 +407,11 @@
                 case TENSOR_SIGMOID:
                     expected_tensor = torch::sigmoid(torch_tensors[i][j][k]);
                     break;
-<<<<<<< HEAD
                 case TENSOR_TANH:
                     expected_tensor = torch::tanh(torch_tensors[i][j][k]);
-=======
+                    break;
                 case TENSOR_ABSOLUTE:
                     expected_tensor = torch::abs(torch_tensors[i][j][k]);
->>>>>>> d90dd9ba
                     break;
                 case TENSOR_LEAKY_RECTIFIED_LINEAR:
                     switch (datatype)
@@ -470,13 +465,11 @@
                 case TENSOR_SIGMOID:
                     error = tensor_sigmoid(tensors[i][j][k], &returned_tensors[i][j][k]);
                     break;
-<<<<<<< HEAD
                 case TENSOR_TANH:
                     error = tensor_tanh(tensors[i][j][k], &returned_tensors[i][j][k]);
-=======
+                    break;
                 case TENSOR_ABSOLUTE:
                     error = tensor_absolute(tensors[i][j][k], &returned_tensors[i][j][k]);
->>>>>>> d90dd9ba
                     break;
                 case TENSOR_LEAKY_RECTIFIED_LINEAR:
                     switch (datatype)
