--- conflicted
+++ resolved
@@ -17,15 +17,11 @@
 #include <tensor.h>
 
 #include <check.h>
-<<<<<<< HEAD
-=======
 #include <math.h>
 // TODO: Make this portable to windows
 #include <sys/types.h>
 #include <sys/stat.h>
 #include <unistd.h>
-}
->>>>>>> 0c22dda4
 #include <test_helper.h>
 }
 #include <test_helper_torch.h>
@@ -183,17 +179,6 @@
         std::function<torch::Tensor(torch::Tensor, torch::Tensor)> torch_op,
         std::function<nw_error_t *(tensor_t *, tensor_t *, tensor_t **)> nw_op)
 {
-<<<<<<< HEAD
-    uint32_t total_runs = DATATYPES * MEASUREMENT_ITERS;
-    
-    for (int k = 0; k < CASES; ++k)
-    {
-        float64_t torch_time_mkl = 0, torch_time_cuda = 0;
-        float64_t nw_time_mkl = 0, nw_time_openblas = 0, nw_time_cuda = 0;
-        int64_t n = shapes[k][0];
-
-        printf("Dimensions (%ld, %ld):\n", n, n);
-=======
     ck_assert(0 < rank && rank <= 5);
     // Limited to 7 because of dim values stored as 64 bit signed int.
     ck_assert(0 < max_shape_exp8 && max_shape_exp8 < 8);
@@ -214,7 +199,6 @@
     float64_t nw_time_min_mkl = DBL_MAX;
     float64_t nw_time_min_openblas = DBL_MAX;
     float64_t nw_time_min_cuda = DBL_MAX;
->>>>>>> 0c22dda4
 
     // Maximum time (for range calculations)
     float64_t torch_time_max_mkl = DBL_MIN;
@@ -431,20 +415,6 @@
         std::function<nw_error_t *(tensor_t *, tensor_t *, tensor_t **)> nw_op,
         std::function<int64_t(int64_t)> flop_calc)
 {
-<<<<<<< HEAD
-    uint32_t total_runs = DATATYPES * MEASUREMENT_ITERS;
-    
-    for (int k = 0; k < CASES; ++k)
-    {
-        float64_t torch_time_mkl = 0, torch_time_cuda = 0;
-        float64_t torch_flops_mkl = 0, torch_flops_cuda = 0;
-        float64_t nw_time_mkl = 0, nw_time_openblas = 0, nw_time_cuda = 0;
-        float64_t nw_flops_mkl = 0, nw_flops_openblas = 0, nw_flops_cuda = 0;
-        int64_t n = shapes[k][0];
-        int64_t num_flop = flop_calc(n);
-
-        printf("Dimensions (%ld, %ld):\n", n, n);
-=======
     ck_assert(0 < rank && rank <= 5);
     // Limited to 7 because of dim values stored as 64 bit signed int.
     ck_assert(0 < max_shape_exp8 && max_shape_exp8 < 8);
@@ -501,7 +471,6 @@
 
     float64_t mkl_flops_min;
     float64_t mkl_flops_max;
->>>>>>> 0c22dda4
 
     float64_t widths[num_cases];
 
@@ -754,11 +723,6 @@
 
 START_TEST(test_addition_computational_performance)
 {
-<<<<<<< HEAD
-    printf("----------------------   Addition   ----------------------\n");
-    performance_test(AS_LAMBDA(torch::add), AS_LAMBDA(tensor_addition),
-            [] (int64_t n) -> int64_t { return pow(n, 2); });
-=======
     // Rank 1
     performance_test("Addition FLOAT32", FLOAT32, 1, 4,
             AS_LAMBDA(torch::add), AS_LAMBDA(tensor_addition),
@@ -794,17 +758,11 @@
     performance_test("Addition FLOAT64", FLOAT64, 5, 1,
             AS_LAMBDA(torch::add), AS_LAMBDA(tensor_addition),
             [] (uint64_t n) -> uint64_t { return pow(n, 5); });
->>>>>>> 0c22dda4
 }
 END_TEST
 
 START_TEST(test_subtraction_computational_performance)
 {
-<<<<<<< HEAD
-    printf("--------------------   Subtraction   ---------------------\n");
-    performance_test(AS_LAMBDA(torch::subtract), AS_LAMBDA(tensor_subtraction),
-            [] (int64_t n) -> int64_t { return pow(n, 2); });
-=======
     // Rank 1
     performance_test("Subtraction FLOAT32", FLOAT32, 1, 4,
             AS_LAMBDA(torch::subtract), AS_LAMBDA(tensor_subtraction),
@@ -840,17 +798,11 @@
     performance_test("Subtraction FLOAT64", FLOAT64, 5, 1,
             AS_LAMBDA(torch::subtract), AS_LAMBDA(tensor_subtraction),
             [] (uint64_t n) -> uint64_t { return pow(n, 5); });
->>>>>>> 0c22dda4
 }
 END_TEST
 
 START_TEST(test_multiplication_computational_performance)
 {
-<<<<<<< HEAD
-    printf("-------------------   Multiplication   -------------------\n");
-    performance_test(AS_LAMBDA(torch::mul), AS_LAMBDA(tensor_multiplication),
-            [] (int64_t n) -> int64_t { return pow(n, 2); });
-=======
     // Rank 1
     performance_test("Multiplication FLOAT32", FLOAT32, 1, 4,
             AS_LAMBDA(torch::mul), AS_LAMBDA(tensor_multiplication),
@@ -886,17 +838,11 @@
     performance_test("Multiplication FLOAT64", FLOAT64, 5, 1,
             AS_LAMBDA(torch::mul), AS_LAMBDA(tensor_multiplication),
             [] (uint64_t n) -> uint64_t { return pow(n, 5); });
->>>>>>> 0c22dda4
 }
 END_TEST
 
 START_TEST(test_division_computational_performance)
 {
-<<<<<<< HEAD
-    printf("----------------------   Division   ----------------------\n");
-    performance_test(AS_LAMBDA(torch::div), AS_LAMBDA(tensor_division),
-            [] (int64_t n) -> int64_t { return pow(n, 2); });
-=======
     // Rank 1
     performance_test("Division FLOAT32", FLOAT32, 1, 4,
             AS_LAMBDA(torch::div), AS_LAMBDA(tensor_division),
@@ -932,7 +878,6 @@
     performance_test("Division FLOAT64", FLOAT64, 5, 1,
             AS_LAMBDA(torch::div), AS_LAMBDA(tensor_division),
             [] (uint64_t n) -> uint64_t { return pow(n, 5); });
->>>>>>> 0c22dda4
 }
 END_TEST
 
@@ -1004,12 +949,6 @@
     performance_test("Matrix Multiplication FLOAT64", FLOAT64, 5, 1,
             AS_LAMBDA(torch::matmul),
             AS_LAMBDA(tensor_matrix_multiplication),
-<<<<<<< HEAD
-            [] (int64_t n) -> int64_t {
-            return ((2.0 / 3.0) * (float64_t) pow(n, 3))
-            + (2.0 * (float64_t) pow(n, 2));
-            });
-=======
             [] (uint64_t n) -> uint64_t { return 2 * pow(n, 6); });
 }
 END_TEST
@@ -1091,7 +1030,6 @@
     performance_test("Compare Greater FLOAT64", FLOAT64, 5, 1,
             AS_LAMBDA(torch::gt), AS_LAMBDA(tensor_compare_greater),
             [] (uint64_t n) -> uint64_t { return pow(n, 5); });
->>>>>>> 0c22dda4
 }
 END_TEST
 
