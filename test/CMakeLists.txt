SET(CMAKE_PREFIX_PATH "../libtorch/")
find_package(Torch REQUIRED)
set(CMAKE_CXX_FLAGS "${CMAKE_CXX_FLAGS} ${TORCH_CXX_FLAGS}")
<<<<<<< HEAD
=======

find_package(MathGL2 QUIET)
if(MathGL2_FOUND)
    set(MathGL2_LIBRARIES "${MathGL2_LIBRARIES_DIRS}/libmgl.so")
else()
    message("Could not find MathGL2. Omitting performance tests...")
endif()


>>>>>>> a739e870
set(TEST_C
    test_map
    test_queue
    test_view
)

set(TEST_CXX
    test_tensor_reduction
    test_tensor_unary
    test_tensor_binary
<<<<<<< HEAD
    test_tensor_structure
    test_tensor_unary_performance
    test_tensor_binary_performance
    test_autograd
=======
    test_buffer_reduction
    test_buffer_unary
    test_buffer_binary
    test_autograd
)

set(TEST_CXX_PERF
    test_tensor_unary_performance
    test_tensor_binary_performance
    test_tensor_reduction_performance
    test_buffer_reduction_performance
    test_buffer_unary_performance
    test_buffer_binary_performance
>>>>>>> a739e870
)

set(TEST_HELPER_TORCH
    test_helper_torch
)

set(TEST_HELPER
    test_helper
)

if(MathGL2_FOUND)
    set(TESTS ${TEST_C} ${TEST_CXX} ${TEST_CXX_PERF})
else()
    set(TESTS ${TEST_C} ${TEST_CXX})
endif()

set(CMAKE_CUDA_FLAGS "${CMAKE_CUDA_FLAGS} --nvlink-options=--disable-warnings")
foreach(TEST ${TESTS})
    if (NOT DEFINED ENV{CPU_ONLY})
        add_custom_target("compute_sanitizer_${TEST}" COMMAND compute-sanitizer --leak-check full --target-processes all $<TARGET_FILE:${TEST}> DEPENDS ${TEST})
    endif()
<<<<<<< HEAD
    if(${TEST} IN_LIST TEST_CXX)
        add_executable(${TEST} "${TEST}.cc" "${TEST_HELPER_TORCH}.cc" "${TEST_HELPER}.c")
        set_target_properties(${TEST} PROPERTIES PUBLIC_HEADER "${TEST_HELPER_TORCH}.h ${TEST_HELPER}.h")
=======
    if((${TEST} IN_LIST TEST_CXX) OR (${TEST} IN_LIST TEST_CXX_PERF))
        add_executable(${TEST} "${TEST}.cc" "${TEST_HELPER}.cc")
>>>>>>> a739e870
    elseif(${TEST} IN_LIST TEST_C)
        add_executable(${TEST} "${TEST}.c" "${TEST_HELPER}.c")
        set_target_properties(${TEST} PROPERTIES PUBLIC_HEADER "${TEST_HELPER}.h")
    endif()
<<<<<<< HEAD
    target_include_directories(${TEST} PUBLIC ".")
    target_link_libraries(${TEST} ${PROJECT_NAME} check subunit m "${TORCH_LIBRARIES}")
=======
    target_include_directories(${TEST} PUBLIC "." ${MATHGL2_INCLUDE_DIRS})
    set_target_properties(${TEST} PROPERTIES PUBLIC_HEADER "${TEST_HELPER}.h")
    target_link_libraries(${TEST} ${PROJECT_NAME} check subunit m "${TORCH_LIBRARIES}" ${MathGL2_LIBRARIES})
>>>>>>> a739e870
    add_test(NAME ${TEST} COMMAND ${TEST} WORKING_DIRECTORY ${CMAKE_BINARY_DIR}/${TEST_DIR})
    # add_custom_target("valgrind_${TEST}" COMMAND valgrind --leak-check=full  --show-reachable=yes --error-limit=no --gen-suppressions=all --log-file=../suppressions.log --suppressions=../../suppressions.supp $<TARGET_FILE:${TEST}> DEPENDS ${TEST})
    add_custom_target("valgrind_${TEST}" COMMAND valgrind --leak-check=full  --show-reachable=yes --error-limit=no --suppressions=../../suppressions.supp $<TARGET_FILE:${TEST}> DEPENDS ${TEST})
endforeach()<|MERGE_RESOLUTION|>--- conflicted
+++ resolved
@@ -1,8 +1,6 @@
 SET(CMAKE_PREFIX_PATH "../libtorch/")
 find_package(Torch REQUIRED)
 set(CMAKE_CXX_FLAGS "${CMAKE_CXX_FLAGS} ${TORCH_CXX_FLAGS}")
-<<<<<<< HEAD
-=======
 
 find_package(MathGL2 QUIET)
 if(MathGL2_FOUND)
@@ -12,7 +10,6 @@
 endif()
 
 
->>>>>>> a739e870
 set(TEST_C
     test_map
     test_queue
@@ -23,15 +20,6 @@
     test_tensor_reduction
     test_tensor_unary
     test_tensor_binary
-<<<<<<< HEAD
-    test_tensor_structure
-    test_tensor_unary_performance
-    test_tensor_binary_performance
-    test_autograd
-=======
-    test_buffer_reduction
-    test_buffer_unary
-    test_buffer_binary
     test_autograd
 )
 
@@ -39,10 +27,6 @@
     test_tensor_unary_performance
     test_tensor_binary_performance
     test_tensor_reduction_performance
-    test_buffer_reduction_performance
-    test_buffer_unary_performance
-    test_buffer_binary_performance
->>>>>>> a739e870
 )
 
 set(TEST_HELPER_TORCH
@@ -64,26 +48,16 @@
     if (NOT DEFINED ENV{CPU_ONLY})
         add_custom_target("compute_sanitizer_${TEST}" COMMAND compute-sanitizer --leak-check full --target-processes all $<TARGET_FILE:${TEST}> DEPENDS ${TEST})
     endif()
-<<<<<<< HEAD
-    if(${TEST} IN_LIST TEST_CXX)
+    if(${TEST} IN_LIST TEST_CXX OR (${TEST} IN_LIST TEST_CXX_PERF))
         add_executable(${TEST} "${TEST}.cc" "${TEST_HELPER_TORCH}.cc" "${TEST_HELPER}.c")
         set_target_properties(${TEST} PROPERTIES PUBLIC_HEADER "${TEST_HELPER_TORCH}.h ${TEST_HELPER}.h")
-=======
-    if((${TEST} IN_LIST TEST_CXX) OR (${TEST} IN_LIST TEST_CXX_PERF))
-        add_executable(${TEST} "${TEST}.cc" "${TEST_HELPER}.cc")
->>>>>>> a739e870
     elseif(${TEST} IN_LIST TEST_C)
         add_executable(${TEST} "${TEST}.c" "${TEST_HELPER}.c")
         set_target_properties(${TEST} PROPERTIES PUBLIC_HEADER "${TEST_HELPER}.h")
     endif()
-<<<<<<< HEAD
-    target_include_directories(${TEST} PUBLIC ".")
-    target_link_libraries(${TEST} ${PROJECT_NAME} check subunit m "${TORCH_LIBRARIES}")
-=======
     target_include_directories(${TEST} PUBLIC "." ${MATHGL2_INCLUDE_DIRS})
     set_target_properties(${TEST} PROPERTIES PUBLIC_HEADER "${TEST_HELPER}.h")
     target_link_libraries(${TEST} ${PROJECT_NAME} check subunit m "${TORCH_LIBRARIES}" ${MathGL2_LIBRARIES})
->>>>>>> a739e870
     add_test(NAME ${TEST} COMMAND ${TEST} WORKING_DIRECTORY ${CMAKE_BINARY_DIR}/${TEST_DIR})
     # add_custom_target("valgrind_${TEST}" COMMAND valgrind --leak-check=full  --show-reachable=yes --error-limit=no --gen-suppressions=all --log-file=../suppressions.log --suppressions=../../suppressions.supp $<TARGET_FILE:${TEST}> DEPENDS ${TEST})
     add_custom_target("valgrind_${TEST}" COMMAND valgrind --leak-check=full  --show-reachable=yes --error-limit=no --suppressions=../../suppressions.supp $<TARGET_FILE:${TEST}> DEPENDS ${TEST})
