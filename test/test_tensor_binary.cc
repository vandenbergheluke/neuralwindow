#include <iostream>
extern "C"
{
#include <datatype.h>
#include <check.h>
#include <view.h>
#include <buffer.h>
#include <tensor.h>
#include <function.h>
#include <test_helper.h>
}
#include <test_helper_torch.h>


#define BINARY_ELEMENTWISE_CASES_0_0 9
#define BINARY_ELEMENTWISE_CASES_1_0 15
#define BINARY_ELEMENTWISE_CASES_2_0 25
#define BINARY_ELEMENTWISE_CASES_3_0 61
#define BINARY_ELEMENTWISE_CASES_4_0 125
#define BINARY_ELEMENTWISE_CASES BINARY_ELEMENTWISE_CASES_0_0 + \
                                 BINARY_ELEMENTWISE_CASES_1_0 + \
                                 BINARY_ELEMENTWISE_CASES_2_0 + \
                                 BINARY_ELEMENTWISE_CASES_3_0 + \
                                 BINARY_ELEMENTWISE_CASES_4_0

std::vector<int64_t> binary_elementwise_shapes_x[BINARY_ELEMENTWISE_CASES] = {
    // Cases 0.0
    {},
    {},
    {1},
    {1},
    {1},
    {2},
    {2},
    {},
    {2},
    // Cases 1.0
    {},
    {1},
    {1, 1},
    {2},
    {1, 2},
    {3, 1},
    {3, 2},
    {3, 2},
    {3, 2},
    {3, 2},
    {3, 2},
    {3, 2},
    {3, 2},
    {3, 1},
    {1, 2},
    // Cases 2.0
    {3, 2, 1},
    {1, 2, 3},
    {},
    {1},
    {3},
    {2, 3},
    {1, 2, 3},
    {1, 2, 3},
    {1, 2, 3},
    {1, 2, 3},
    {1, 1, 1},
    {1, 2, 1},
    {1, 1, 3},
    {4, 1, 1},
    {4, 1, 3},
    {1, 2, 3},
    {4, 2, 1},
    {4, 2, 3},
    {4, 2, 3},
    {4, 2, 3},
    {4, 2, 3},
    {4, 2, 3},
    {4, 2, 3},
    {4, 2, 3},
    {4, 2, 3},
    // Cases 3.0
    {},
    {1},
    {2},
    {1, 1},
    {1, 2},
    {3, 1},
    {3, 2},
    {1, 1, 1},
    {4, 1, 1},
    {1, 3, 1},
    {1, 1, 2},
    {4, 3, 1},
    {4, 1, 2},
    {1, 3, 2},
    {4, 3, 2},
    {1, 1, 1, 1},
    {5, 1, 1, 1},
    {1, 4, 1, 1},
    {1, 1, 3, 1},
    {1, 1, 1, 2},
    {5, 4, 1, 1},
    {5, 1, 3, 1},
    {5, 1, 1, 2},
    {1, 4, 3, 1},
    {1, 4, 1, 2},
    {1, 1, 3, 2},
    {5, 4, 3, 1},
    {5, 4, 1, 2},
    {5, 1, 3, 2},
    {1, 4, 3, 2},
    {5, 4, 3, 2},
    {5, 4, 3, 2},
    {5, 4, 3, 2},
    {5, 4, 3, 2},
    {5, 4, 3, 2},
    {5, 4, 3, 2},
    {5, 4, 3, 2},
    {5, 4, 3, 2},
    {5, 4, 3, 2},
    {5, 4, 3, 2},
    {5, 4, 3, 2},
    {5, 4, 3, 2},
    {5, 4, 3, 2},
    {5, 4, 3, 2},
    {5, 4, 3, 2},
    {5, 4, 3, 2},
    {5, 4, 3, 2},
    {5, 4, 3, 2},
    {5, 4, 3, 2},
    {5, 4, 3, 2},
    {5, 4, 3, 2},
    {5, 4, 3, 2},
    {5, 4, 3, 2},
    {5, 4, 3, 2},
    {5, 4, 3, 2},
    {5, 4, 3, 2},
    {5, 4, 3, 2},
    {5, 4, 3, 2},
    {5, 4, 3, 2},
    {5, 4, 3, 2},
    {5, 4, 3, 2},
    // Cases 4.0
    {},
    {1},
    {2},
    {1, 1},
    {1, 2},
    {3, 1},
    {3, 2},
    {1, 1, 1},
    {4, 1, 1},
    {1, 3, 1},
    {1, 1, 2},
    {4, 3, 1},
    {4, 1, 2},
    {1, 3, 2},
    {4, 3, 2},
    {1, 1, 1, 1},
    {5, 1, 1, 1},
    {1, 4, 1, 1},
    {1, 1, 3, 1},
    {1, 1, 1, 2},
    {5, 4, 1, 1},
    {5, 1, 3, 1},
    {5, 1, 1, 2},
    {1, 4, 3, 1},
    {1, 4, 1, 2},
    {1, 1, 3, 2},
    {5, 4, 3, 1},
    {5, 4, 1, 2},
    {5, 1, 3, 2},
    {1, 4, 3, 2},
    {5, 4, 3, 2},
    {1, 1, 1, 1, 1},
    {6, 1, 1, 1, 1},
    {1, 5, 1, 1, 1},
    {1, 1, 4, 1, 1},
    {1, 1, 1, 3, 1},
    {1, 1, 1, 1, 2},
    {6, 5, 1, 1, 1},
    {6, 1, 4, 1, 1},
    {6, 1, 1, 3, 1},
    {6, 1, 1, 1, 2},
    {1, 5, 4, 1, 1},
    {1, 5, 1, 3, 1},
    {1, 5, 1, 1, 2},
    {1, 1, 4, 3, 1},
    {1, 1, 4, 1, 2},
    {1, 1, 1, 3, 2},
    {6, 5, 4, 1, 1},
    {6, 5, 1, 3, 1},
    {6, 5, 1, 1, 2},
    {6, 1, 4, 3, 1},
    {6, 1, 4, 1, 2},
    {6, 1, 1, 3, 2},
    {1, 5, 4, 3, 1},
    {1, 5, 4, 1, 2},
    {1, 5, 1, 3, 2},
    {1, 1, 4, 3, 2},
    {6, 5, 4, 3, 1},
    {6, 5, 4, 1, 2},
    {6, 5, 1, 3, 2},
    {6, 1, 4, 3, 2},
    {1, 5, 4, 3, 2},
    {6, 5, 4, 3, 2},
    {6, 5, 4, 3, 2},
    {6, 5, 4, 3, 2},
    {6, 5, 4, 3, 2},
    {6, 5, 4, 3, 2},
    {6, 5, 4, 3, 2},
    {6, 5, 4, 3, 2},
    {6, 5, 4, 3, 2},
    {6, 5, 4, 3, 2},
    {6, 5, 4, 3, 2},
    {6, 5, 4, 3, 2},
    {6, 5, 4, 3, 2},
    {6, 5, 4, 3, 2},
    {6, 5, 4, 3, 2},
    {6, 5, 4, 3, 2},
    {6, 5, 4, 3, 2},
    {6, 5, 4, 3, 2},
    {6, 5, 4, 3, 2},
    {6, 5, 4, 3, 2},
    {6, 5, 4, 3, 2},
    {6, 5, 4, 3, 2},
    {6, 5, 4, 3, 2},
    {6, 5, 4, 3, 2},
    {6, 5, 4, 3, 2},
    {6, 5, 4, 3, 2},
    {6, 5, 4, 3, 2},
    {6, 5, 4, 3, 2},
    {6, 5, 4, 3, 2},
    {6, 5, 4, 3, 2},
    {6, 5, 4, 3, 2},
    {6, 5, 4, 3, 2},
    {6, 5, 4, 3, 2},
    {6, 5, 4, 3, 2},
    {6, 5, 4, 3, 2},
    {6, 5, 4, 3, 2},
    {6, 5, 4, 3, 2},
    {6, 5, 4, 3, 2},
    {6, 5, 4, 3, 2},
    {6, 5, 4, 3, 2},
    {6, 5, 4, 3, 2},
    {6, 5, 4, 3, 2},
    {6, 5, 4, 3, 2},
    {6, 5, 4, 3, 2},
    {6, 5, 4, 3, 2},
    {6, 5, 4, 3, 2},
    {6, 5, 4, 3, 2},
    {6, 5, 4, 3, 2},
    {6, 5, 4, 3, 2},
    {6, 5, 4, 3, 2},
    {6, 5, 4, 3, 2},
    {6, 5, 4, 3, 2},
    {6, 5, 4, 3, 2},
    {6, 5, 4, 3, 2},
    {6, 5, 4, 3, 2},
    {6, 5, 4, 3, 2},
    {6, 5, 4, 3, 2},
    {6, 5, 4, 3, 2},
    {6, 5, 4, 3, 2},
    {6, 5, 4, 3, 2},
    {6, 5, 4, 3, 2},
    {6, 5, 4, 3, 2},
    {6, 5, 4, 3, 2},
    {6, 5, 4, 3, 2},
};

std::vector<int64_t> binary_elementwise_shapes_y[BINARY_ELEMENTWISE_CASES] = {
    // Cases 0.0
    {},
    {1},
    {},
    {1},
    {2},
    {1},
    {},
    {2},
    {2},
    // Cases 1.0
    {3, 2},
    {3, 2},
    {3, 2},
    {3, 2},
    {3, 2},
    {3, 2},
    {},
    {1},
    {1, 1},
    {2},
    {1, 2},
    {3, 1},
    {3, 2},
    {1, 2},
    {3, 1},
    // Cases 2.0
    {1, 2, 3},
    {3, 2, 1},
    {1, 2, 3},
    {1, 2, 3},
    {1, 2, 3},
    {1, 2, 3},
    {},
    {1},
    {3},
    {2, 3},
    {4, 2, 3},
    {4, 2, 3},
    {4, 2, 3},
    {4, 2, 3},
    {4, 2, 3},
    {4, 2, 3},
    {4, 2, 3},
    {1, 1, 1},
    {1, 2, 1},
    {1, 1, 3},
    {4, 1, 1},
    {4, 1, 3},
    {1, 2, 3},
    {4, 2, 1},
    {4, 2, 3},
    // Cases 3.0
    {5, 4, 3, 2},
    {5, 4, 3, 2},
    {5, 4, 3, 2},
    {5, 4, 3, 2},
    {5, 4, 3, 2},
    {5, 4, 3, 2},
    {5, 4, 3, 2},
    {5, 4, 3, 2},
    {5, 4, 3, 2},
    {5, 4, 3, 2},
    {5, 4, 3, 2},
    {5, 4, 3, 2},
    {5, 4, 3, 2},
    {5, 4, 3, 2},
    {5, 4, 3, 2},
    {5, 4, 3, 2},
    {5, 4, 3, 2},
    {5, 4, 3, 2},
    {5, 4, 3, 2},
    {5, 4, 3, 2},
    {5, 4, 3, 2},
    {5, 4, 3, 2},
    {5, 4, 3, 2},
    {5, 4, 3, 2},
    {5, 4, 3, 2},
    {5, 4, 3, 2},
    {5, 4, 3, 2},
    {5, 4, 3, 2},
    {5, 4, 3, 2},
    {5, 4, 3, 2},
    {},
    {1},
    {2},
    {1, 1},
    {1, 2},
    {3, 1},
    {3, 2},
    {1, 1, 1},
    {4, 1, 1},
    {1, 3, 1},
    {1, 1, 2},
    {4, 3, 1},
    {4, 1, 2},
    {1, 3, 2},
    {4, 3, 2},
    {1, 1, 1, 1},
    {5, 1, 1, 1},
    {1, 4, 1, 1},
    {1, 1, 3, 1},
    {1, 1, 1, 2},
    {5, 4, 1, 1},
    {5, 1, 3, 1},
    {5, 1, 1, 2},
    {1, 4, 3, 1},
    {1, 4, 1, 2},
    {1, 1, 3, 2},
    {5, 4, 3, 1},
    {5, 4, 1, 2},
    {5, 1, 3, 2},
    {1, 4, 3, 2},
    {5, 4, 3, 2},
    // Cases 4.0
    {6, 5, 4, 3, 2},
    {6, 5, 4, 3, 2},
    {6, 5, 4, 3, 2},
    {6, 5, 4, 3, 2},
    {6, 5, 4, 3, 2},
    {6, 5, 4, 3, 2},
    {6, 5, 4, 3, 2},
    {6, 5, 4, 3, 2},
    {6, 5, 4, 3, 2},
    {6, 5, 4, 3, 2},
    {6, 5, 4, 3, 2},
    {6, 5, 4, 3, 2},
    {6, 5, 4, 3, 2},
    {6, 5, 4, 3, 2},
    {6, 5, 4, 3, 2},
    {6, 5, 4, 3, 2},
    {6, 5, 4, 3, 2},
    {6, 5, 4, 3, 2},
    {6, 5, 4, 3, 2},
    {6, 5, 4, 3, 2},
    {6, 5, 4, 3, 2},
    {6, 5, 4, 3, 2},
    {6, 5, 4, 3, 2},
    {6, 5, 4, 3, 2},
    {6, 5, 4, 3, 2},
    {6, 5, 4, 3, 2},
    {6, 5, 4, 3, 2},
    {6, 5, 4, 3, 2},
    {6, 5, 4, 3, 2},
    {6, 5, 4, 3, 2},
    {6, 5, 4, 3, 2},
    {6, 5, 4, 3, 2},
    {6, 5, 4, 3, 2},
    {6, 5, 4, 3, 2},
    {6, 5, 4, 3, 2},
    {6, 5, 4, 3, 2},
    {6, 5, 4, 3, 2},
    {6, 5, 4, 3, 2},
    {6, 5, 4, 3, 2},
    {6, 5, 4, 3, 2},
    {6, 5, 4, 3, 2},
    {6, 5, 4, 3, 2},
    {6, 5, 4, 3, 2},
    {6, 5, 4, 3, 2},
    {6, 5, 4, 3, 2},
    {6, 5, 4, 3, 2},
    {6, 5, 4, 3, 2},
    {6, 5, 4, 3, 2},
    {6, 5, 4, 3, 2},
    {6, 5, 4, 3, 2},
    {6, 5, 4, 3, 2},
    {6, 5, 4, 3, 2},
    {6, 5, 4, 3, 2},
    {6, 5, 4, 3, 2},
    {6, 5, 4, 3, 2},
    {6, 5, 4, 3, 2},
    {6, 5, 4, 3, 2},
    {6, 5, 4, 3, 2},
    {6, 5, 4, 3, 2},
    {6, 5, 4, 3, 2},
    {6, 5, 4, 3, 2},
    {6, 5, 4, 3, 2},
    {},
    {1},
    {2},
    {1, 1},
    {1, 2},
    {3, 1},
    {3, 2},
    {1, 1, 1},
    {4, 1, 1},
    {1, 3, 1},
    {1, 1, 2},
    {4, 3, 1},
    {4, 1, 2},
    {1, 3, 2},
    {4, 3, 2},
    {1, 1, 1, 1},
    {5, 1, 1, 1},
    {1, 4, 1, 1},
    {1, 1, 3, 1},
    {1, 1, 1, 2},
    {5, 4, 1, 1},
    {5, 1, 3, 1},
    {5, 1, 1, 2},
    {1, 4, 3, 1},
    {1, 4, 1, 2},
    {1, 1, 3, 2},
    {5, 4, 3, 1},
    {5, 4, 1, 2},
    {5, 1, 3, 2},
    {1, 4, 3, 2},
    {5, 4, 3, 2},
    {1, 1, 1, 1, 1},
    {6, 1, 1, 1, 1},
    {1, 5, 1, 1, 1},
    {1, 1, 4, 1, 1},
    {1, 1, 1, 3, 1},
    {1, 1, 1, 1, 2},
    {6, 5, 1, 1, 1},
    {6, 1, 4, 1, 1},
    {6, 1, 1, 3, 1},
    {6, 1, 1, 1, 2},
    {1, 5, 4, 1, 1},
    {1, 5, 1, 3, 1},
    {1, 5, 1, 1, 2},
    {1, 1, 4, 3, 1},
    {1, 1, 4, 1, 2},
    {1, 1, 1, 3, 2},
    {6, 5, 4, 1, 1},
    {6, 5, 1, 3, 1},
    {6, 5, 1, 1, 2},
    {6, 1, 4, 3, 1},
    {6, 1, 4, 1, 2},
    {6, 1, 1, 3, 2},
    {1, 5, 4, 3, 1},
    {1, 5, 4, 1, 2},
    {1, 5, 1, 3, 2},
    {1, 1, 4, 3, 2},
    {6, 5, 4, 3, 1},
    {6, 5, 4, 1, 2},
    {6, 5, 1, 3, 2},
    {6, 1, 4, 3, 2},
    {1, 5, 4, 3, 2},
    {6, 5, 4, 3, 2},
};

#define MATRIX_MULTIPLICATION_CASES_0_0 6
#define MATRIX_MULTIPLICATION_CASES_1_0 14
#define MATRIX_MULTIPLICATION_CASES_2_0 16
#define MATRIX_MULTIPLICATION_CASES_3_0 34
#define MATRIX_MULTIPLICATION_CASES MATRIX_MULTIPLICATION_CASES_0_0 + \
                                    MATRIX_MULTIPLICATION_CASES_1_0 + \
                                    MATRIX_MULTIPLICATION_CASES_2_0 + \
                                    MATRIX_MULTIPLICATION_CASES_3_0


std::vector<int64_t> matrix_multiplication_shapes_x[MATRIX_MULTIPLICATION_CASES] = {
    // Cases 0.0
    {1, 1},
    {2, 1},
    {1, 2},
    {2, 2},
    {2, 2},
    {2, 1},
    // Cases 1.0
    {1, 1, 1},
    {1, 1},
    {1, 1, 1},
    {1, 1, 2},
    {1, 2, 1},
    {1, 2},
    {2, 1},
    {1, 1, 2},
    {1, 2, 1},
    {4, 2, 5},
    {1, 2, 5},
    {4, 2, 5},
    {2, 5},
    {4, 2, 5},
    // Cases 2.0
    {1, 1, 1, 1},
    {1, 1, 1},
    {1, 1},
    {1, 1, 1, 1},
    {1, 1, 1, 1},
    {6, 5, 3, 2},
    {1, 5, 3, 2},
    {6, 5, 3, 2},
    {1, 1, 3, 2},
    {6, 5, 3, 2},
    {5, 3, 2},
    {6, 5, 3, 2},
    {1, 3, 2},
    {6, 5, 3, 2},
    {3, 2},
    {6, 5, 3, 2},
    // Cases 3.0
    {1, 1, 1, 1, 1},
    {1, 1, 1, 1},
    {1, 1, 1},
    {1, 1},
    {1, 1, 1, 1, 1},
    {1, 1, 1, 1, 1},
    {1, 1, 1, 1, 1},
    {2, 5, 3, 6, 4},
    {1, 5, 3, 6, 4},
    {2, 1, 3, 6, 4},
    {2, 5, 1, 6, 4},
    {1, 5, 1, 6, 4},
    {1, 1, 3, 6, 4},
    {1, 1, 1, 6, 4},
    {5, 3, 6, 4},
    {1, 3, 6, 4},
    {5, 1, 6, 4},
    {1, 1, 6, 4},
    {3, 6, 4},
    {1, 6, 4},
    {6, 4},
    {2, 5, 3, 6, 4},
    {2, 5, 3, 6, 4},
    {2, 5, 3, 6, 4},
    {2, 5, 3, 6, 4},
    {2, 5, 3, 6, 4},
    {2, 5, 3, 6, 4},
    {2, 5, 3, 6, 4},
    {2, 5, 3, 6, 4},
    {2, 5, 3, 6, 4},
    {2, 5, 3, 6, 4},
    {2, 5, 3, 6, 4},
    {2, 5, 3, 6, 4},
    {2, 5, 3, 6, 4},
};

std::vector<int64_t> matrix_multiplication_shapes_y[MATRIX_MULTIPLICATION_CASES] = {
    // Cases 0.0
    {1, 1},
    {1, 2},
    {2, 1},
    {2, 2},
    {2, 1},
    {1, 2},
    // Cases 1.0
    {1, 1, 1},
    {1, 1, 1},
    {1, 1},
    {1, 2, 1},
    {1, 1, 2},
    {1, 2, 1},
    {1, 1, 2},
    {2, 1},
    {1, 2},
    {4, 5, 3},
    {4, 5, 3},
    {1, 5, 3},
    {4, 5, 3},
    {5, 3},
    // Cases 2.0
    {1, 1, 1, 1},
    {1, 1, 1, 1},
    {1, 1, 1, 1},
    {1, 1, 1},
    {1, 1},
    {6, 5, 2, 6},
    {6, 5, 2, 6},
    {1, 5, 2, 6},
    {6, 5, 2, 6},
    {1, 1, 2, 6},
    {6, 5, 2, 6},
    {5, 2, 6},
    {6, 5, 2, 6},
    {1, 2, 6},
    {6, 5, 2, 6},
    {2, 6},
    // Cases 3.0
    {1, 1, 1, 1, 1},
    {1, 1, 1, 1, 1},
    {1, 1, 1, 1, 1},
    {1, 1, 1, 1, 1},
    {1, 1, 1, 1},
    {1, 1, 1},
    {1, 1},
    {2, 5, 3, 4, 7},
    {2, 5, 3, 4, 7},
    {2, 5, 3, 4, 7},
    {2, 5, 3, 4, 7},
    {2, 5, 3, 4, 7},
    {2, 5, 3, 4, 7},
    {2, 5, 3, 4, 7},
    {2, 5, 3, 4, 7},
    {2, 5, 3, 4, 7},
    {2, 5, 3, 4, 7},
    {2, 5, 3, 4, 7},
    {2, 5, 3, 4, 7},
    {2, 5, 3, 4, 7},
    {2, 5, 3, 4, 7},
    {1, 5, 3, 4, 7},
    {2, 1, 3, 4, 7},
    {2, 5, 1, 4, 7},
    {1, 5, 1, 4, 7},
    {1, 1, 3, 4, 7},
    {1, 1, 1, 4, 7},
    {5, 3, 4, 7},
    {1, 3, 4, 7},
    {5, 1, 4, 7},
    {1, 1, 4, 7},
    {3, 4, 7},
    {1, 4, 7},
    {4, 7},
};

#define CONCATENATION_CASES 5

std::vector<int64_t> concatenation_shapes_x[CONCATENATION_CASES] = {
    {1},
    {1, 10},
    {4, 9, 8},
    {7, 10, 2, 4},
    {9, 8, 7, 6, 5},
};

std::vector<int64_t> concatenation_shapes_y[CONCATENATION_CASES] = {
    {2},
    {1, 3},
    {4, 10, 8},
    {7, 10, 2, 2},
    {9, 8, 7, 4, 5},
};

int64_t concatenation_axis[CONCATENATION_CASES] = {
    0,
    1,
    1,
    3,
    3,
};

nw_error_t *error = NULL;

std::vector<tensor_t *> tensors_x[RUNTIMES][DATATYPES];
std::vector<tensor_t *> tensors_y[RUNTIMES][DATATYPES];
std::vector<tensor_t *> returned_tensors[RUNTIMES][DATATYPES];
std::vector<tensor_t *> expected_tensors[RUNTIMES][DATATYPES];
std::vector<tensor_t *> expected_gradients_x[RUNTIMES][DATATYPES];
std::vector<tensor_t *> expected_gradients_y[RUNTIMES][DATATYPES];

std::vector<torch::Tensor> torch_tensors_x[RUNTIMES][DATATYPES];
std::vector<torch::Tensor> torch_tensors_y[RUNTIMES][DATATYPES];

typedef enum binary_operation_class_t
{
    BINARY_ELEMENTWISE_CLASS,
    MATRIX_MULTIPLICATION_CLASS,
    CONCATENATION_CLASS,
} binary_operation_class_t;

typedef enum tensor_binary_operation_type_t
{
    TENSOR_ADDITION,
    TENSOR_SUBTRACTION,
    TENSOR_MULTIPLICATION,
    TENSOR_DIVISION,
    TENSOR_POWER,
    TENSOR_MATRIX_MULTIPLICATION,
    TENSOR_COMPARE_EQUAL,
    TENSOR_COMPARE_GREATER,
<<<<<<< HEAD
    TENSOR_MAX,
} tensor_binary_operation_type_t;
=======
    TENSOR_CONCATENATION
} tensor_reduction_operation_type_t;
>>>>>>> 39a55db7

int cases(binary_operation_class_t binary_operation_class)
{
    switch(binary_operation_class)
    {
    case MATRIX_MULTIPLICATION_CLASS:
        return MATRIX_MULTIPLICATION_CASES;
    case BINARY_ELEMENTWISE_CLASS:
        return BINARY_ELEMENTWISE_CASES;
    case CONCATENATION_CLASS:
        return CONCATENATION_CASES;
    default:
        return 0;
    }
}

std::vector<int64_t> shapes_x(binary_operation_class_t binary_operation_class, int i)
{
    switch(binary_operation_class)
    {
    case MATRIX_MULTIPLICATION_CLASS:
        return matrix_multiplication_shapes_x[i];
    case BINARY_ELEMENTWISE_CLASS:
        return binary_elementwise_shapes_x[i];
    case CONCATENATION_CLASS:
        return concatenation_shapes_x[i];
    default:
        return std::vector<int64_t>{};
    }
}

std::vector<int64_t> shapes_y(binary_operation_class_t binary_operation_class, int i)
{
    switch(binary_operation_class)
    {
    case MATRIX_MULTIPLICATION_CLASS:
        return matrix_multiplication_shapes_y[i];
    case BINARY_ELEMENTWISE_CLASS:
        return binary_elementwise_shapes_y[i];
    case CONCATENATION_CLASS:
        return concatenation_shapes_y[i];
    default:
        return std::vector<int64_t>{};
    }
}

void setup(binary_operation_class_t binary_operation_class)
{
    const int CASES = cases(binary_operation_class);
    for (int i = 0; i < RUNTIMES; ++i)
    {
        runtime_create_context((runtime_t) i);
        for (int j = 0; j < DATATYPES; ++j)
        {
            tensors_x[i][j] = std::vector<tensor_t *>(CASES);
            tensors_y[i][j] = std::vector<tensor_t *>(CASES);
            returned_tensors[i][j] = std::vector<tensor_t *>(CASES);
            expected_tensors[i][j] = std::vector<tensor_t *>(CASES);
            expected_gradients_x[i][j] = std::vector<tensor_t *>(CASES);
            expected_gradients_y[i][j] = std::vector<tensor_t *>(CASES);
            torch_tensors_x[i][j] = std::vector<torch::Tensor>(CASES);
            torch_tensors_y[i][j] = std::vector<torch::Tensor>(CASES);

            for (int k = 0; k < CASES; ++k)
            {
                tensors_x[i][j][k] = NULL;
                tensors_y[i][j][k] = NULL;
                returned_tensors[i][j][k] = NULL;
                expected_tensors[i][j][k] = NULL;
                expected_gradients_x[i][j][k] = NULL;
                expected_gradients_y[i][j][k] = NULL;

                switch ((datatype_t) j)
                {
                case FLOAT32:
                    torch_tensors_x[i][j][k] = torch::randn(shapes_x(binary_operation_class, k),
                                                            torch::TensorOptions()
                                                            .dtype(torch::kFloat32)
                                                            .requires_grad(true));
                    torch_tensors_y[i][j][k] = torch::randn(shapes_y(binary_operation_class, k),
                                                            torch::TensorOptions().
                                                            dtype(torch::kFloat32).
                                                            requires_grad(true));
                    break;
                case FLOAT64:
                    torch_tensors_x[i][j][k] = torch::randn(shapes_x(binary_operation_class, k),
                                                            torch::TensorOptions().
                                                            dtype(torch::kFloat64).
                                                            requires_grad(true));
                    torch_tensors_y[i][j][k] = torch::randn(shapes_y(binary_operation_class, k),
                                                            torch::TensorOptions().
                                                            dtype(torch::kFloat64).
                                                            requires_grad(true));
                    break;
                default:
                    ck_abort_msg("unknown datatype.");
                }
                torch_tensors_x[i][j][k].retain_grad();
                torch_tensors_y[i][j][k].retain_grad();

                tensors_x[i][j][k] = torch_to_tensor(torch_tensors_x[i][j][k], (runtime_t) i, (datatype_t) j);
                tensors_y[i][j][k] = torch_to_tensor(torch_tensors_y[i][j][k], (runtime_t) i, (datatype_t) j);
            }
        }
    }
}

void setup_binary_elementwise(void)
{
    setup(BINARY_ELEMENTWISE_CLASS);
}

void setup_matrix_multiplication(void)
{
    setup(MATRIX_MULTIPLICATION_CLASS);
}

void setup_concatenation(void)
{
    setup(CONCATENATION_CLASS);
}

void teardown(binary_operation_class_t binary_operation_class)
{
    const int CASES = cases(binary_operation_class);
    for (int i = 0; i < RUNTIMES; i++)
    {
        runtime_destroy_context((runtime_t) i);
        for (int j = 0; j < DATATYPES; j++)
        {
            for (int k = 0; k < CASES; k++)
            {
                tensor_destroy(tensors_x[i][j][k]);
                tensor_destroy(tensors_y[i][j][k]);
                tensor_destroy(expected_tensors[i][j][k]);
                tensor_destroy(expected_gradients_x[i][j][k]);
                tensor_destroy(expected_gradients_y[i][j][k]);
            }
        }
    }

    error_print(error);
    error_destroy(error);
}

void teardown_binary_elementwise(void)
{
    teardown(BINARY_ELEMENTWISE_CLASS);
}

void teardown_matrix_multiplication(void)
{
    teardown(MATRIX_MULTIPLICATION_CLASS);
}

void teardown_concatenation(void)
{
    teardown(CONCATENATION_CLASS);
}

void test_binary(binary_operation_class_t binary_operation_class,
                 tensor_binary_operation_type_t tensor_binary_operation_type,
                 bool_t test_gradient)
{
    const int CASES = cases(binary_operation_class);
    for (int i = 0; i < RUNTIMES; i++)
    {
        for (int j = 0; j < DATATYPES; j++)
        {
            for (int k = 0; k < CASES; ++k)
            {
                torch::Tensor expected_tensor;

                switch (tensor_binary_operation_type)
                {
                case TENSOR_ADDITION:
                    expected_tensor = torch::add(torch_tensors_x[i][j][k], torch_tensors_y[i][j][k]);
                    break;
                case TENSOR_SUBTRACTION:
                    expected_tensor = torch::sub(torch_tensors_x[i][j][k], torch_tensors_y[i][j][k]);
                    break;
                case TENSOR_MULTIPLICATION:
                    expected_tensor = torch::mul(torch_tensors_x[i][j][k], torch_tensors_y[i][j][k]);
                    break;
                case TENSOR_DIVISION:
                    expected_tensor = torch::div(torch_tensors_x[i][j][k], torch_tensors_y[i][j][k]);
                    break;
                case TENSOR_POWER:
                    expected_tensor = torch::pow(torch_tensors_x[i][j][k], torch_tensors_y[i][j][k]);
                    break;
                case TENSOR_MATRIX_MULTIPLICATION:
                    expected_tensor = torch::matmul(torch_tensors_x[i][j][k], torch_tensors_y[i][j][k]);
                    break;
                case TENSOR_COMPARE_EQUAL:
                    expected_tensor = torch::isclose(torch_tensors_x[i][j][k], torch_tensors_y[i][j][k], 1e-6, 1e-9);
                    break;
                case TENSOR_COMPARE_GREATER:
                    expected_tensor = torch::gt(torch_tensors_x[i][j][k], torch_tensors_y[i][j][k]);
                    break;
<<<<<<< HEAD
                case TENSOR_MAX:
                    expected_tensor = torch::max(torch_tensors_x[i][j][k], torch_tensors_y[i][j][k]);
=======
                case TENSOR_CONCATENATION:
                    expected_tensor = torch::cat({torch_tensors_x[i][j][k], torch_tensors_y[i][j][k]}, concatenation_axis[k]);
>>>>>>> 39a55db7
                    break;
                default:
                    ck_abort_msg("unsupported binary operation type.");
                }

                expected_tensors[i][j][k] = torch_to_tensor(expected_tensor, (runtime_t) i, (datatype_t) j);

                switch (tensor_binary_operation_type)
                {
                case TENSOR_ADDITION:
                    error = tensor_addition(tensors_x[i][j][k], tensors_y[i][j][k], &returned_tensors[i][j][k]);
                    break;
                case TENSOR_SUBTRACTION:
                    error = tensor_subtraction(tensors_x[i][j][k], tensors_y[i][j][k], &returned_tensors[i][j][k]);
                    break;
                case TENSOR_MULTIPLICATION:
                    error = tensor_multiplication(tensors_x[i][j][k], tensors_y[i][j][k], &returned_tensors[i][j][k]);
                    break;
                case TENSOR_DIVISION:
                    error = tensor_division(tensors_x[i][j][k], tensors_y[i][j][k], &returned_tensors[i][j][k]);
                    break;
                case TENSOR_POWER:
                    error = tensor_power(tensors_x[i][j][k], tensors_y[i][j][k], &returned_tensors[i][j][k]);
                    break;
                case TENSOR_MATRIX_MULTIPLICATION:
                    error = tensor_matrix_multiplication(tensors_x[i][j][k], tensors_y[i][j][k], &returned_tensors[i][j][k]);
                    break;
                case TENSOR_COMPARE_EQUAL:
                    error = tensor_compare_equal(tensors_x[i][j][k], tensors_y[i][j][k], &returned_tensors[i][j][k]);
                    break;
                case TENSOR_COMPARE_GREATER:
                    error = tensor_compare_greater(tensors_x[i][j][k], tensors_y[i][j][k], &returned_tensors[i][j][k]);
                    break;
<<<<<<< HEAD
                case TENSOR_MAX:
                    error = tensor_max(tensors_x[i][j][k], tensors_y[i][j][k], &returned_tensors[i][j][k]);
=======
                case TENSOR_CONCATENATION:
                    error = tensor_concatenation(tensors_x[i][j][k], tensors_y[i][j][k], &returned_tensors[i][j][k], concatenation_axis[k]);
>>>>>>> 39a55db7
                    break;
                default:
                    ck_abort_msg("unsupported binary operation type.");
                }
                ck_assert_ptr_null(error);

                ck_assert_tensor_equiv(returned_tensors[i][j][k], expected_tensors[i][j][k]);

                if (!test_gradient)
                {
                    tensor_destroy(returned_tensors[i][j][k]);
                    continue;
                }

                expected_tensor.sum().backward();
                expected_gradients_x[i][j][k] = torch_to_tensor(torch_tensors_x[i][j][k].grad(), (runtime_t) i, (datatype_t) j);
                expected_gradients_y[i][j][k] = torch_to_tensor(torch_tensors_y[i][j][k].grad(), (runtime_t) i, (datatype_t) j);

                tensor_t *cost = NULL;
                error = tensor_summation(returned_tensors[i][j][k], &cost, NULL, 0, false);
                ck_assert_ptr_null(error);
                error = tensor_backward(cost, NULL);
                ck_assert_ptr_null(error);

                ck_assert_tensor_equiv(tensors_x[i][j][k]->gradient, expected_gradients_x[i][j][k]);
                ck_assert_tensor_equiv(tensors_y[i][j][k]->gradient, expected_gradients_y[i][j][k]);
            }
        }
    }
}

START_TEST(test_addition)
{
    test_binary(BINARY_ELEMENTWISE_CLASS, TENSOR_ADDITION, true);
}
END_TEST

START_TEST(test_subtraction)
{
    test_binary(BINARY_ELEMENTWISE_CLASS, TENSOR_SUBTRACTION, true);
}
END_TEST

START_TEST(test_multiplication)
{
    test_binary(BINARY_ELEMENTWISE_CLASS, TENSOR_MULTIPLICATION, true);
}
END_TEST

START_TEST(test_division)
{
    test_binary(BINARY_ELEMENTWISE_CLASS, TENSOR_DIVISION, true);
}
END_TEST

START_TEST(test_power)
{
    test_binary(BINARY_ELEMENTWISE_CLASS, TENSOR_POWER, true);
}
END_TEST

START_TEST(test_compare_equal)
{
    test_binary(BINARY_ELEMENTWISE_CLASS, TENSOR_COMPARE_EQUAL, false);
}
END_TEST

START_TEST(test_compare_greater)
{
    test_binary(BINARY_ELEMENTWISE_CLASS, TENSOR_COMPARE_GREATER, false);
}
END_TEST

START_TEST(test_max)
{
    test_binary(BINARY_ELEMENTWISE_CLASS, TENSOR_MAX, false);
}
END_TEST

START_TEST(test_matrix_multiplication)
{
    test_binary(MATRIX_MULTIPLICATION_CLASS, TENSOR_MATRIX_MULTIPLICATION, true);
}
END_TEST

START_TEST(test_concatenation)
{
    test_binary(CONCATENATION_CLASS, TENSOR_CONCATENATION, true);
}
END_TEST

Suite *make_binary_suite(void)
{
    Suite *s;
    TCase *tc_binary_elementwise;
    TCase *tc_matrix_multiplication;
    TCase *tc_concatenation;

    s = suite_create("Test Binary Tensor Suite");

    tc_binary_elementwise = tcase_create("Test Binary Elementwise Case");
    tcase_add_checked_fixture(tc_binary_elementwise, setup_binary_elementwise, teardown_binary_elementwise);
    tcase_add_test(tc_binary_elementwise, test_addition);
    tcase_add_test(tc_binary_elementwise, test_subtraction);
    tcase_add_test(tc_binary_elementwise, test_multiplication);
    tcase_add_test(tc_binary_elementwise, test_division);
    tcase_add_test(tc_binary_elementwise, test_power);
    tcase_add_test(tc_binary_elementwise, test_compare_equal);
    tcase_add_test(tc_binary_elementwise, test_compare_greater);
    tcase_add_test(tc_binary_elementwise, test_max);

    tc_matrix_multiplication = tcase_create("Test Matrix Multiplication Case");
    tcase_add_checked_fixture(tc_matrix_multiplication, setup_matrix_multiplication, teardown_matrix_multiplication);
    tcase_add_test(tc_matrix_multiplication, test_matrix_multiplication);

    tc_concatenation = tcase_create("Test Concatenation Case");
    tcase_add_checked_fixture(tc_concatenation, setup_concatenation, teardown_concatenation);
    tcase_add_test(tc_concatenation, test_concatenation);

    suite_add_tcase(s, tc_binary_elementwise);
    suite_add_tcase(s, tc_matrix_multiplication);
    suite_add_tcase(s, tc_concatenation);

    return s;
}

int main(void)
{
    // Set seed
    torch::manual_seed(SEED);

    int number_failed;
    SRunner *sr;

    sr = srunner_create(make_binary_suite());
    srunner_set_fork_status(sr, CK_NOFORK);
    srunner_run_all(sr, CK_VERBOSE);

    number_failed = srunner_ntests_failed(sr);
    srunner_free(sr);
    return (number_failed == 0) ? EXIT_SUCCESS : EXIT_FAILURE;
}<|MERGE_RESOLUTION|>--- conflicted
+++ resolved
@@ -728,13 +728,9 @@
     TENSOR_MATRIX_MULTIPLICATION,
     TENSOR_COMPARE_EQUAL,
     TENSOR_COMPARE_GREATER,
-<<<<<<< HEAD
     TENSOR_MAX,
-} tensor_binary_operation_type_t;
-=======
     TENSOR_CONCATENATION
 } tensor_reduction_operation_type_t;
->>>>>>> 39a55db7
 
 int cases(binary_operation_class_t binary_operation_class)
 {
@@ -934,13 +930,11 @@
                 case TENSOR_COMPARE_GREATER:
                     expected_tensor = torch::gt(torch_tensors_x[i][j][k], torch_tensors_y[i][j][k]);
                     break;
-<<<<<<< HEAD
                 case TENSOR_MAX:
                     expected_tensor = torch::max(torch_tensors_x[i][j][k], torch_tensors_y[i][j][k]);
-=======
+                    break;
                 case TENSOR_CONCATENATION:
                     expected_tensor = torch::cat({torch_tensors_x[i][j][k], torch_tensors_y[i][j][k]}, concatenation_axis[k]);
->>>>>>> 39a55db7
                     break;
                 default:
                     ck_abort_msg("unsupported binary operation type.");
@@ -974,13 +968,11 @@
                 case TENSOR_COMPARE_GREATER:
                     error = tensor_compare_greater(tensors_x[i][j][k], tensors_y[i][j][k], &returned_tensors[i][j][k]);
                     break;
-<<<<<<< HEAD
                 case TENSOR_MAX:
                     error = tensor_max(tensors_x[i][j][k], tensors_y[i][j][k], &returned_tensors[i][j][k]);
-=======
+                    break;
                 case TENSOR_CONCATENATION:
                     error = tensor_concatenation(tensors_x[i][j][k], tensors_y[i][j][k], &returned_tensors[i][j][k], concatenation_axis[k]);
->>>>>>> 39a55db7
                     break;
                 default:
                     ck_abort_msg("unsupported binary operation type.");
